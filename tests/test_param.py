import re

import pytest
from nonebug import App

from nonebot.matcher import Matcher
from nonebot.dependencies import Dependent
from nonebot.exception import TypeMisMatch
from utils import FakeMessage, make_fake_event
from nonebot.params import (
    ArgParam,
    BotParam,
    EventParam,
    StateParam,
    DependParam,
    DefaultParam,
    MatcherParam,
    ExceptionParam,
)
from nonebot.consts import (
    CMD_KEY,
    PREFIX_KEY,
    SHELL_ARGS,
    SHELL_ARGV,
    CMD_ARG_KEY,
    KEYWORD_KEY,
    RAW_CMD_KEY,
    ENDSWITH_KEY,
    CMD_START_KEY,
    FULLMATCH_KEY,
    REGEX_MATCHED,
    STARTSWITH_KEY,
    CMD_WHITESPACE_KEY,
)

UNKNOWN_PARAM = "Unknown parameter"


@pytest.mark.asyncio
async def test_depend(app: App):
    from plugins.param.param_depend import (
        ClassDependency,
        runned,
        depends,
        class_depend,
        test_depends,
        annotated_depend,
        annotated_class_depend,
        annotated_prior_depend,
    )

    async with app.test_dependent(depends, allow_types=[DependParam]) as ctx:
        ctx.should_return(1)

    assert len(runned) == 1
    assert runned[0] == 1

    runned.clear()

    async with app.test_matcher(test_depends) as ctx:
        bot = ctx.create_bot()
        event_next = make_fake_event()()
        ctx.receive_event(bot, event_next)

    assert len(runned) == 2
    assert runned[0] == runned[1] == 1

    runned.clear()

    async with app.test_dependent(class_depend, allow_types=[DependParam]) as ctx:
        ctx.should_return(ClassDependency(x=1, y=2))

    async with app.test_dependent(annotated_depend, allow_types=[DependParam]) as ctx:
        ctx.should_return(1)

    async with app.test_dependent(
        annotated_prior_depend, allow_types=[DependParam]
    ) as ctx:
        ctx.should_return(1)
    assert runned == [1, 1]

    async with app.test_dependent(
        annotated_class_depend, allow_types=[DependParam]
    ) as ctx:
        ctx.should_return(ClassDependency(x=1, y=2))


@pytest.mark.asyncio
async def test_bot(app: App):
    from plugins.param.param_bot import (
        FooBot,
        get_bot,
        not_bot,
        sub_bot,
        union_bot,
        legacy_bot,
        generic_bot,
        not_legacy_bot,
        generic_bot_none,
    )

    async with app.test_dependent(get_bot, allow_types=[BotParam]) as ctx:
        bot = ctx.create_bot()
        ctx.pass_params(bot=bot)
        ctx.should_return(bot)

    async with app.test_dependent(legacy_bot, allow_types=[BotParam]) as ctx:
        bot = ctx.create_bot()
        ctx.pass_params(bot=bot)
        ctx.should_return(bot)

    with pytest.raises(ValueError, match=UNKNOWN_PARAM):
        app.test_dependent(not_legacy_bot, allow_types=[BotParam])

    async with app.test_dependent(sub_bot, allow_types=[BotParam]) as ctx:
        bot = ctx.create_bot(base=FooBot)
        ctx.pass_params(bot=bot)
        ctx.should_return(bot)

    with pytest.raises(TypeMisMatch):  # noqa: PT012
        async with app.test_dependent(sub_bot, allow_types=[BotParam]) as ctx:
            bot = ctx.create_bot()
            ctx.pass_params(bot=bot)

    async with app.test_dependent(union_bot, allow_types=[BotParam]) as ctx:
        bot = ctx.create_bot(base=FooBot)
        ctx.pass_params(bot=bot)
        ctx.should_return(bot)

    async with app.test_dependent(generic_bot, allow_types=[BotParam]) as ctx:
        bot = ctx.create_bot()
        ctx.pass_params(bot=bot)
        ctx.should_return(bot)

    async with app.test_dependent(generic_bot_none, allow_types=[BotParam]) as ctx:
        bot = ctx.create_bot()
        ctx.pass_params(bot=bot)
        ctx.should_return(bot)

    with pytest.raises(ValueError, match=UNKNOWN_PARAM):
        app.test_dependent(not_bot, allow_types=[BotParam])


@pytest.mark.asyncio
async def test_event(app: App):
    from plugins.param.param_event import (
        FooEvent,
        event,
        not_event,
        sub_event,
        event_type,
        event_to_me,
        union_event,
        legacy_event,
        event_message,
        generic_event,
        event_plain_text,
        not_legacy_event,
        generic_event_none,
    )

    fake_message = FakeMessage("text")
    fake_event = make_fake_event(_message=fake_message)()
    fake_fooevent = make_fake_event(_base=FooEvent)()

    async with app.test_dependent(event, allow_types=[EventParam]) as ctx:
        ctx.pass_params(event=fake_event)
        ctx.should_return(fake_event)

    async with app.test_dependent(legacy_event, allow_types=[EventParam]) as ctx:
        ctx.pass_params(event=fake_event)
        ctx.should_return(fake_event)

    with pytest.raises(ValueError, match=UNKNOWN_PARAM):
        app.test_dependent(not_legacy_event, allow_types=[EventParam])

    async with app.test_dependent(sub_event, allow_types=[EventParam]) as ctx:
        ctx.pass_params(event=fake_fooevent)
        ctx.should_return(fake_fooevent)

    with pytest.raises(TypeMisMatch):  # noqa: PT012
        async with app.test_dependent(sub_event, allow_types=[EventParam]) as ctx:
            ctx.pass_params(event=fake_event)

    async with app.test_dependent(union_event, allow_types=[EventParam]) as ctx:
        ctx.pass_params(event=fake_fooevent)
        ctx.should_return(fake_event)

    async with app.test_dependent(generic_event, allow_types=[EventParam]) as ctx:
        ctx.pass_params(event=fake_event)
        ctx.should_return(fake_event)

    async with app.test_dependent(generic_event_none, allow_types=[EventParam]) as ctx:
        ctx.pass_params(event=fake_event)
        ctx.should_return(fake_event)

    with pytest.raises(ValueError, match=UNKNOWN_PARAM):
        app.test_dependent(not_event, allow_types=[EventParam])

    async with app.test_dependent(
        event_type, allow_types=[EventParam, DependParam]
    ) as ctx:
        ctx.pass_params(event=fake_event)
        ctx.should_return(fake_event.get_type())

    async with app.test_dependent(
        event_message, allow_types=[EventParam, DependParam]
    ) as ctx:
        ctx.pass_params(event=fake_event)
        ctx.should_return(fake_event.get_message())

    async with app.test_dependent(
        event_plain_text, allow_types=[EventParam, DependParam]
    ) as ctx:
        ctx.pass_params(event=fake_event)
        ctx.should_return(fake_event.get_plaintext())

    async with app.test_dependent(
        event_to_me, allow_types=[EventParam, DependParam]
    ) as ctx:
        ctx.pass_params(event=fake_event)
        ctx.should_return(fake_event.is_tome())


@pytest.mark.asyncio
async def test_state(app: App):
    from plugins.param.param_state import (
        state,
        command,
        keyword,
        endswith,
        fullmatch,
        regex_str,
        regex_dict,
        startswith,
        command_arg,
        raw_command,
        regex_group,
        legacy_state,
        command_start,
        regex_matched,
        not_legacy_state,
        command_whitespace,
        shell_command_args,
        shell_command_argv,
    )

    fake_message = FakeMessage("text")
    fake_matched = re.match(r"\[cq:(?P<type>.*?),(?P<arg>.*?)\]", "[cq:test,arg=value]")
    fake_state = {
        PREFIX_KEY: {
            CMD_KEY: ("cmd",),
            RAW_CMD_KEY: "/cmd",
            CMD_START_KEY: "/",
            CMD_ARG_KEY: fake_message,
            CMD_WHITESPACE_KEY: " ",
        },
        SHELL_ARGV: ["-h"],
        SHELL_ARGS: {"help": True},
        REGEX_MATCHED: fake_matched,
        STARTSWITH_KEY: "startswith",
        ENDSWITH_KEY: "endswith",
        FULLMATCH_KEY: "fullmatch",
        KEYWORD_KEY: "keyword",
    }

    async with app.test_dependent(state, allow_types=[StateParam]) as ctx:
        ctx.pass_params(state=fake_state)
        ctx.should_return(fake_state)

    async with app.test_dependent(legacy_state, allow_types=[StateParam]) as ctx:
        ctx.pass_params(state=fake_state)
        ctx.should_return(fake_state)

    with pytest.raises(ValueError, match=UNKNOWN_PARAM):
        app.test_dependent(not_legacy_state, allow_types=[StateParam])

    async with app.test_dependent(
        command, allow_types=[StateParam, DependParam]
    ) as ctx:
        ctx.pass_params(state=fake_state)
        ctx.should_return(fake_state[PREFIX_KEY][CMD_KEY])

    async with app.test_dependent(
        raw_command, allow_types=[StateParam, DependParam]
    ) as ctx:
        ctx.pass_params(state=fake_state)
        ctx.should_return(fake_state[PREFIX_KEY][RAW_CMD_KEY])

    async with app.test_dependent(
        command_arg, allow_types=[StateParam, DependParam]
    ) as ctx:
        ctx.pass_params(state=fake_state)
        ctx.should_return(fake_state[PREFIX_KEY][CMD_ARG_KEY])

    async with app.test_dependent(
        command_start, allow_types=[StateParam, DependParam]
    ) as ctx:
        ctx.pass_params(state=fake_state)
        ctx.should_return(fake_state[PREFIX_KEY][CMD_START_KEY])

    async with app.test_dependent(
        command_whitespace, allow_types=[StateParam, DependParam]
    ) as ctx:
        ctx.pass_params(state=fake_state)
        ctx.should_return(fake_state[PREFIX_KEY][CMD_WHITESPACE_KEY])

    async with app.test_dependent(
        shell_command_argv, allow_types=[StateParam, DependParam]
    ) as ctx:
        ctx.pass_params(state=fake_state)
        ctx.should_return(fake_state[SHELL_ARGV])

    async with app.test_dependent(
        shell_command_args, allow_types=[StateParam, DependParam]
    ) as ctx:
        ctx.pass_params(state=fake_state)
        ctx.should_return(fake_state[SHELL_ARGS])

    async with app.test_dependent(
        regex_matched, allow_types=[StateParam, DependParam]
    ) as ctx:
        ctx.pass_params(state=fake_state)
        ctx.should_return(fake_state[REGEX_MATCHED])

    async with app.test_dependent(
        regex_str, allow_types=[StateParam, DependParam]
    ) as ctx:
        ctx.pass_params(state=fake_state)
        ctx.should_return("[cq:test,arg=value]")

    async with app.test_dependent(
        regex_group, allow_types=[StateParam, DependParam]
    ) as ctx:
        ctx.pass_params(state=fake_state)
        ctx.should_return(("test", "arg=value"))

    async with app.test_dependent(
        regex_dict, allow_types=[StateParam, DependParam]
    ) as ctx:
        ctx.pass_params(state=fake_state)
        ctx.should_return({"type": "test", "arg": "arg=value"})

    async with app.test_dependent(
        startswith, allow_types=[StateParam, DependParam]
    ) as ctx:
        ctx.pass_params(state=fake_state)
        ctx.should_return(fake_state[STARTSWITH_KEY])

    async with app.test_dependent(
        endswith, allow_types=[StateParam, DependParam]
    ) as ctx:
        ctx.pass_params(state=fake_state)
        ctx.should_return(fake_state[ENDSWITH_KEY])

    async with app.test_dependent(
        fullmatch, allow_types=[StateParam, DependParam]
    ) as ctx:
        ctx.pass_params(state=fake_state)
        ctx.should_return(fake_state[FULLMATCH_KEY])

    async with app.test_dependent(
        keyword, allow_types=[StateParam, DependParam]
    ) as ctx:
        ctx.pass_params(state=fake_state)
        ctx.should_return(fake_state[KEYWORD_KEY])


@pytest.mark.asyncio
async def test_matcher(app: App):
    from plugins.param.param_matcher import (
        FooMatcher,
        matcher,
        receive,
        not_matcher,
        sub_matcher,
        last_receive,
        union_matcher,
        legacy_matcher,
        generic_matcher,
        not_legacy_matcher,
        generic_matcher_none,
    )

    fake_matcher = Matcher()
    foo_matcher = FooMatcher()

    async with app.test_dependent(matcher, allow_types=[MatcherParam]) as ctx:
        ctx.pass_params(matcher=fake_matcher)
        ctx.should_return(fake_matcher)

    async with app.test_dependent(legacy_matcher, allow_types=[MatcherParam]) as ctx:
        ctx.pass_params(matcher=fake_matcher)
        ctx.should_return(fake_matcher)

    with pytest.raises(ValueError, match=UNKNOWN_PARAM):
        app.test_dependent(not_legacy_matcher, allow_types=[MatcherParam])

    async with app.test_dependent(sub_matcher, allow_types=[MatcherParam]) as ctx:
        ctx.pass_params(matcher=foo_matcher)
        ctx.should_return(foo_matcher)

    with pytest.raises(TypeMisMatch):  # noqa: PT012
        async with app.test_dependent(sub_matcher, allow_types=[MatcherParam]) as ctx:
            ctx.pass_params(matcher=fake_matcher)

    async with app.test_dependent(union_matcher, allow_types=[MatcherParam]) as ctx:
        ctx.pass_params(matcher=foo_matcher)
        ctx.should_return(foo_matcher)

    async with app.test_dependent(generic_matcher, allow_types=[MatcherParam]) as ctx:
        ctx.pass_params(matcher=fake_matcher)
        ctx.should_return(fake_matcher)

    async with app.test_dependent(
        generic_matcher_none, allow_types=[MatcherParam]
    ) as ctx:
        ctx.pass_params(matcher=fake_matcher)
        ctx.should_return(fake_matcher)

    with pytest.raises(ValueError, match=UNKNOWN_PARAM):
        app.test_dependent(not_matcher, allow_types=[MatcherParam])

    event = make_fake_event()()
    fake_matcher.set_receive("test", event)
    event_next = make_fake_event()()
    fake_matcher.set_receive("", event_next)

    async with app.test_dependent(
        receive, allow_types=[MatcherParam, DependParam]
    ) as ctx:
        ctx.pass_params(matcher=fake_matcher)
        ctx.should_return(event)

    async with app.test_dependent(
        last_receive, allow_types=[MatcherParam, DependParam]
    ) as ctx:
        ctx.pass_params(matcher=fake_matcher)
        ctx.should_return(event_next)


@pytest.mark.asyncio
async def test_arg(app: App):
    from plugins.param.param_arg import (
<<<<<<< HEAD
        arg, arg_str, arg_plain_text,
        annotated_arg, annotated_arg_str, annotated_arg_plain_text
=======
        arg,
        arg_str,
        arg_annotated,
        arg_plain_text,
        arg_str_annotated,
        arg_plain_text_annotated,
>>>>>>> fcbf906a
    )

    matcher = Matcher()
    message = FakeMessage("text")
    matcher.set_arg("key", message)

    async with app.test_dependent(arg, allow_types=[ArgParam]) as ctx:
        ctx.pass_params(matcher=matcher)
        ctx.should_return(message)

    async with app.test_dependent(arg_str, allow_types=[ArgParam]) as ctx:
        ctx.pass_params(matcher=matcher)
        ctx.should_return(str(message))

    async with app.test_dependent(arg_plain_text, allow_types=[ArgParam]) as ctx:
        ctx.pass_params(matcher=matcher)
        ctx.should_return(message.extract_plain_text())

    async with app.test_dependent(annotated_arg, allow_types=[ArgParam]) as ctx:
        ctx.pass_params(matcher=matcher)
        ctx.should_return(message)

    async with app.test_dependent(annotated_arg_str, allow_types=[ArgParam]) as ctx:
        ctx.pass_params(matcher=matcher)
        ctx.should_return(str(message))

<<<<<<< HEAD
    async with app.test_dependent(annotated_arg_plain_text, allow_types=[ArgParam]) as ctx:
=======
    async with app.test_dependent(
        arg_plain_text_annotated, allow_types=[ArgParam]
    ) as ctx:
>>>>>>> fcbf906a
        ctx.pass_params(matcher=matcher)
        ctx.should_return(message.extract_plain_text())


@pytest.mark.asyncio
async def test_exception(app: App):
    from plugins.param.param_exception import exc

    exception = ValueError("test")
    async with app.test_dependent(exc, allow_types=[ExceptionParam]) as ctx:
        ctx.pass_params(exception=exception)
        ctx.should_return(exception)


@pytest.mark.asyncio
async def test_default(app: App):
    from plugins.param.param_default import default

    async with app.test_dependent(default, allow_types=[DefaultParam]) as ctx:
        ctx.should_return(1)


@pytest.mark.asyncio
async def test_priority():
    from plugins.param.priority import complex_priority

    dependent = Dependent.parse(
        call=complex_priority,
        allow_types=[
            DependParam,
            BotParam,
            EventParam,
            StateParam,
            MatcherParam,
            ArgParam,
            ExceptionParam,
            DefaultParam,
        ],
    )
    for param in dependent.params:
        if param.name == "sub":
            assert isinstance(param.field_info, DependParam)
        elif param.name == "bot":
            assert isinstance(param.field_info, BotParam)
        elif param.name == "event":
            assert isinstance(param.field_info, EventParam)
        elif param.name == "state":
            assert isinstance(param.field_info, StateParam)
        elif param.name == "matcher":
            assert isinstance(param.field_info, MatcherParam)
        elif param.name == "arg":
            assert isinstance(param.field_info, ArgParam)
        elif param.name == "exception":
            assert isinstance(param.field_info, ExceptionParam)
        elif param.name == "default":
            assert isinstance(param.field_info, DefaultParam)
        else:
            raise ValueError(f"unknown param {param.name}")<|MERGE_RESOLUTION|>--- conflicted
+++ resolved
@@ -442,17 +442,12 @@
 @pytest.mark.asyncio
 async def test_arg(app: App):
     from plugins.param.param_arg import (
-<<<<<<< HEAD
-        arg, arg_str, arg_plain_text,
-        annotated_arg, annotated_arg_str, annotated_arg_plain_text
-=======
         arg,
         arg_str,
-        arg_annotated,
         arg_plain_text,
-        arg_str_annotated,
-        arg_plain_text_annotated,
->>>>>>> fcbf906a
+        annotated_arg,
+        annotated_arg_str,
+        annotated_arg_plain_text
     )
 
     matcher = Matcher()
@@ -479,13 +474,7 @@
         ctx.pass_params(matcher=matcher)
         ctx.should_return(str(message))
 
-<<<<<<< HEAD
     async with app.test_dependent(annotated_arg_plain_text, allow_types=[ArgParam]) as ctx:
-=======
-    async with app.test_dependent(
-        arg_plain_text_annotated, allow_types=[ArgParam]
-    ) as ctx:
->>>>>>> fcbf906a
         ctx.pass_params(matcher=matcher)
         ctx.should_return(message.extract_plain_text())
 
