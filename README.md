<!-- markdownlint-disable MD033 MD041-->
<p align="center">
  <a href="https://v2.nonebot.dev/"><img src="https://raw.githubusercontent.com/nonebot/nonebot2/master/docs/.vuepress/public/logo.png" width="200" height="200" alt="nonebot"></a>
</p>

<div align="center">

# NoneBot

<!-- markdownlint-disable-next-line MD036 -->
<<<<<<< HEAD

=======
>>>>>>> ef2c98c6
_✨ 跨平台 Python 异步机器人框架 ✨_

</div>

<p align="center">
  <a href="https://raw.githubusercontent.com/nonebot/nonebot2/master/LICENSE">
    <img src="https://img.shields.io/github/license/nonebot/nonebot2" alt="license">
  </a>
  <a href="https://pypi.python.org/pypi/nonebot2">
    <img src="https://img.shields.io/pypi/v/nonebot2" alt="pypi">
  </a>
  <img src="https://img.shields.io/badge/python-3.7.3+-blue" alt="python"><br />
  <a href="https://github.com/howmanybots/onebot/blob/master/README.md">
    <img src="https://img.shields.io/badge/OneBot-v11-black?style=social&logo=data:image/png;base64,iVBORw0KGgoAAAANSUhEUgAAAEAAAABABAMAAABYR2ztAAAAIVBMVEUAAAAAAAADAwMHBwceHh4UFBQNDQ0ZGRkoKCgvLy8iIiLWSdWYAAAAAXRSTlMAQObYZgAAAQVJREFUSMftlM0RgjAQhV+0ATYK6i1Xb+iMd0qgBEqgBEuwBOxU2QDKsjvojQPvkJ/ZL5sXkgWrFirK4MibYUdE3OR2nEpuKz1/q8CdNxNQgthZCXYVLjyoDQftaKuniHHWRnPh2GCUetR2/9HsMAXyUT4/3UHwtQT2AggSCGKeSAsFnxBIOuAggdh3AKTL7pDuCyABcMb0aQP7aM4AnAbc/wHwA5D2wDHTTe56gIIOUA/4YYV2e1sg713PXdZJAuncdZMAGkAukU9OAn40O849+0ornPwT93rphWF0mgAbauUrEOthlX8Zu7P5A6kZyKCJy75hhw1Mgr9RAUvX7A3csGqZegEdniCx30c3agAAAABJRU5ErkJggg==" alt="cqhttp">
  </a>
  <a href="http://github.com/mamoe/mirai">
    <img src="https://img.shields.io/badge/mirai-HTTP-lightgrey?style=social">
  </a>
  <a href="https://ding-doc.dingtalk.com/document#/org-dev-guide/elzz1p">
    <img src="https://img.shields.io/badge/%E9%92%89%E9%92%89-Bot-lightgrey?style=social&logo=data:image/png;base64,iVBORw0KGgoAAAANSUhEUgAAAEAAAABACAMAAACdt4HsAAAAnFBMVEUAAAAAAAAAAAAAAAAAAAAAAAAAAAAAAAAAAAAAAAAAAAAAAAAAAAAAAAAAAAAAAAAAAAAAAAAAAAAAAAAAAAAAAAAAAAAAAAAAAAAAAAAAAAAAAAAAAAAAAAAAAAAAAAAAAAAAAAAAAAAAAAAAAAAAAAAAAAAAAAAAAAAAAAAAAAAAAAAAAAAAAAAAAAAAAAAAAAAAAAAAAAAAAAD4jUzeAAAAM3RSTlMAQKSRaA+/f0YyFevh29R3cyklIfrlyrGsn41tVUs48c/HqJm9uZdhX1otGwkF9IN8V1CX0Q+IAAABY0lEQVRYw+3V2W7CMBAF0JuNQAhhX9OEfYdu9///rUVWpagE27Ef2gfO+0zGozsKnv6bMGzAhkNytIe5gDdzrwtTCwrbI8x4/NF668NAxgI3Q3UtFi3TyPwNQtPLUUmDd8YfqGLNe4v22XwEYb5zoOuF5baHq2UHtsKe5ivWfGAwrWu2mC34QM0PoCAuqZdOmiwV+5BLyMRtZ7dTSEcs48rzWfzwptMLyzpApka1SJ5FtR4kfCqNIBPEVDmqoqgwUYY5plQOlf6UEjNoOPnuKB6wzDyCrks///TDza8+PnR109WQdxLo8RKWq0PPnuXG0OXKQ6wWLFnCg75uYYbhmMIVVdQ709q33aHbGIj6Duz+2k1HQFX9VwqmY8xYsEJll2ahvhWgsjYLHFRXvIi2Qb0jzMQCzC3FAoydxCma88UCzE3JCWwkjCNYyMUCzHX4DiuTMawEwwhW6hnshPhjZzzJfAH0YacpbmRd7QAAAABJRU5ErkJggg==" alt="ding">
  </a>
  <a href="https://core.telegram.org/bots/api">
    <img src="https://img.shields.io/badge/telegram-Bot-lightgrey?style=social&logo=telegram">
  </a>
  <a href="https://open.feishu.cn/document/home/index">
    <img src="https://img.shields.io/badge/%E9%A3%9E%E4%B9%A6-Bot-lightgrey?style=social&logo=data:image/png;base64,iVBORw0KGgoAAAANSUhEUgAAAMgAAADICAMAAACahl6sAAAAk1BMVEX///8zMzNJSUlSUlJcXFxtbW0zMzNLS0szMzMzMzNBQUGVlZUzMzM1NTU0NDQzMzMzMzM0NDQ0NDQ0NDQ3NzdDQ0M0NDQ2NjY4ODg9PT0zMzM0NDQ5OTk7OzszMzM0NDQ3NzczMzM0NDQ0NDQ0NDQ0NDQ3Nzc2NjY4ODg2NjY7Ozs0NDQ6Ojo6Ojo3Nzc4ODgzMzNGdMWJAAAAMHRSTlMD6h0TDgr8GNf0KQbvhLT45KKTmm4jwHVJLdLFQzbcjFTgzsq7rl58T2kyqD46Y1riMDRhAAAFr0lEQVR42uzZWXKiUACF4YMyqKAQhyjOc7STmLP/1bVlLukESIJ3sLGKbwFU/Q8HuIBKpVKpVCqVSqVSqVQqlUqlUvmNM10Mcfda/U6TPdw3e9lb8ayLO+bPniYu+amjNcPd8U7PFhML0RE5uCvnaY/5SVt0WFvckcu0vxjiYmDxbu5cl2mn9UVHRMa4B2LaP3RYKD1vL6adccRFLSLL/izxxbRz7UXHimdLlFdq2mlvnztYRznZh96cP3G/dkxQRrOnR5c/c5eiQ+S2UTbe/sHir9zD1w6+okz8aXvMItyRqE46ApSHmHYRYdLRoPCMcrAP3TkLC6fpDp5QAn/EtItqij3UG/zgQZH5aWc7ZqJjzA9jKFGf9ppXC3I6uMB/Mzh2mpQQ/Mnp4BSy1Kctx4pFx5qfhA4kqE87pCyrldfBDm6sLqat2mGnttXHDfkvYtryooHo2PCrFm5lcNw1qWr1XUeEm7BH3QYVRJNGcOmoietNmNKDWeKFnCo6b3Wc1drW/NsOLpFRqmmT4xgfPFw42Q7XhkFi2kq2DtKcR2Y8wpTacRdQ3aZYB59ggiOmrS6sFevgDNr9GW6pzRAZdsQsC3rV3x4i6uQha8+sB2h9am9c6rVBDj9ixr5k007rIs+CGV65pl3wXjRi2hrKYjFtM/rI02JaW3XaPYtGtZHHY9qL0lN7QuO2yBMzpenLTvtkZNos+AY1ZcpObtoLtWmrj6TNlCOuJqZ9M3PkaDBlIBHCmwpHyHpjSgMS2ryhcIqsmsWULmR0eTPhK7LsMdMOKHdJM+nw8E+8ZoYDOT3eRDDDuz6HNt7VeszaQtYDJch+38WRZ51TDO+0Y54hylzy0XHib2JI83c0zIoLd1hAeUus1jenQe2HQ79Dg6wB3i1d/uoNpS2JrulgHWqcRxqySjoObrFjfUlLVrVrOtiGMmdCA+ZJx8hlEa9QZ2+oXcNLOkIWEUAHe22sYxqykGdoUV//5w6eoKlkTI3Gdbx7CVmQB10lDWqzSTpemyyoAW28ubYO++oOLqBPbUUtJknHrMnCRihdyaOTdAQsLHSgtSTS2BEHLK4DvQYWFW2lOtiHZi3Fko6fXCjgNVooV0nHl7tMBP1aAaXtJDvYgwGxdMmzLzu1JUyYNSU7IAwiiZ8OJrxKlTzI38QnMORFoqSn8Fh9gikvIa/UVejgDMZMQ9mOOa8WwKCRyysslF6hn2HSwZX4+ew1KGEPCSZKhoqHMw9mLd1rO8aUMYZpexbRV/2AsYBxy7/t3NtuglAQheFR6wEPVEQtaq1WxQNqnfd/urY08QJFYHZS15D9vcHckMzOz/QWA9/3jqHrbmbr1bT10a90ncQcoiclgKY/Vq81q6P2JJqfI+NHPqdDSMRzsEtIXmYGcQcQk2fwKgHxTCIVJGMWwTu6sWGxPSFx+QpkOfz3QcYEJWQhtGsbR5aKCIrHInjXNsSDeITFZ6ELYZEMAnltY8AyawKz4KJAr21IBzkRmB6LOIRGOEhIaHYsciA0uxIshwa/DLQIzrAEy2HswBIBwck9yNOvbWT4YgHEU4zbEiyHsQsXhnmKccmxp2cbxvb8CyDbMBXwD4hsw1BQguUw9s4Mk20YOTFQtmHiDJVtGJhjZRtyEVi2ITbhnLBOMd5qOvqXwz9RFy3bkJpU0LINeTCsJdvIztHVZhsJo77SbOPG6FNltpFQqMxsE7hmS+9ymJxE7XKYUGupyzZS1Kbaso00tbWybONBTadyObyjPlaVbTycRFO28Uh9oyjbEJ/E2JImnVDXy1y6zpHvW5E2npJsI5unI9vIwVe3HKYZaMg2clkoyDby6Wl5mcv0Bp9t5DVEzzZyG4JnG/kdsLONArbQ2UYRlwZwtlHIsoGbbRSdRNtymGbf0LYcpgleQbMNwdUCbcthmrP2j++VjqdSy7Isy7Isy4LxDTcBnqEPd5jdAAAAAElFTkSuQmCC" alt="feishu">
  </a>
  <br />
  <a href="https://jq.qq.com/?_wv=1027&k=5OFifDh">
    <img src="https://img.shields.io/badge/qq%E7%BE%A4-768887710-orange?style=flat-square" alt="QQ Chat">
  </a>
  <a href="https://t.me/botuniverse">
    <img src="https://img.shields.io/badge/telegram-botuniverse-blue?style=flat-square" alt="Telegram Channel">
  </a>
  <a href="https://discord.gg/VKtE6Gdc4h">
    <img src="https://discordapp.com/api/guilds/847819937858584596/widget.png?style=shield" alt="Discord Server">
  </a>
</p>

<p align="center">
  <a href="https://v2.nonebot.dev/">文档</a>
  ·
  <a href="https://v2.nonebot.dev/guide/installation.html">安装</a>
  ·
  <a href="https://v2.nonebot.dev/guide/getting-started.html">开始使用</a>
  ·
  <a href="#插件">文档打不开？</a>
</p>
<!-- markdownlint-enable MD033 -->

## 简介

NoneBot2 是一个可扩展的 Python 异步机器人框架，它会对机器人收到的事件进行解析和处理，并以插件化的形式，按优先级分发给事件所对应的事件响应器，来完成具体的功能。

除了起到解析事件的作用，NoneBot 还为插件提供了大量实用的预设操作和权限控制机制。对于命令处理，它更是提供了完善且易用的会话机制和内部调用机制，以分别适应命令的连续交互和插件内部功能复用等需求。

得益于 Python 的 [asyncio](https://docs.python.org/3/library/asyncio.html) 机制，NoneBot 处理事件的吞吐量有了很大的保障，再配合 WebSocket 通信方式（也是最建议的通信方式），NoneBot 的性能可以达到 HTTP 通信方式的两倍以上，相较于传统同步 I/O 的 HTTP 通信，更是有质的飞跃。

## 特色

NoneBot2 的驱动框架 `Driver` 以及通信协议 `Adapter` 均可**自定义**，并且可以作为插件进行**替换/添加**！

目前 NoneBot2 内置的驱动框架：

- [FastAPI](https://fastapi.tiangolo.com/)
- [Quart](https://pgjones.gitlab.io/quart/) (异步 flask )

目前 NoneBot2 官方维护的协议适配：

- [OneBot(CQHTTP) 协议](https://github.com/howmanybots/onebot/blob/master/README.md) (QQ 等)
- [Mirai-API-HTTP 协议](https://github.com/project-mirai/mirai-api-http)
- [钉钉](https://ding-doc.dingtalk.com/document#/org-dev-guide/elzz1p)
- [Telegram](https://core.telegram.org/bots/api)
- [飞书](https://open.feishu.cn/document/home/index)

更多：[商店](https://v2.nonebot.dev/store.html)

## 即刻开始

~~完整~~文档可以在 [这里](https://v2.nonebot.dev/) 查看。

懒得看文档？下面是快速安装指南：~~这是坏文明~~

1. (可选)使用你喜欢的 Python 环境管理工具创建新的虚拟环境。
2. 使用 `pip` (或其他) 安装 NoneBot 脚手架。

   ```bash
   pip install nb-cli
   ```

3. 使用脚手架创建项目

   ```bash
   nb create
   ```

## 社区资源

### 常见问题

- [常见问题解答(FAQ)](https://faq.nonebot.dev/)

### 教程/实际项目/经验分享

- [awesome-nonebot](https://github.com/nonebot/awesome-nonebot)

### 插件

此外，NoneBot2 还有丰富的官方以及第三方现成的插件供大家使用：

- [NoneBot-Plugin-Docs](https://github.com/nonebot/nonebot2/tree/master/packages/nonebot-plugin-docs)：离线文档至本地使用(别再说文档打不开了！)

  ```bash
  nb plugin install nonebot_plugin_docs
  ```

  或者尝试以下镜像：

  - [文档镜像(中国境内)](https://nb2.baka.icu)
  - [文档镜像(vercel)](https://nonebot2-vercel-mirror.vercel.app)

- 其他插件请查看 [商店](https://v2.nonebot.dev/store.html)

## 贡献

如果你在使用过程中发现任何问题，可以 [提交 issue](https://github.com/nonebot/nonebot2/issues/new) 或自行 fork 修改后提交 pull request。

如果你要提交 pull request，请确保你的代码风格和项目已有的代码保持一致，遵循 [PEP 8](https://www.python.org/dev/peps/pep-0008/)，变量命名清晰，有适当的注释。

## 许可证

`NoneBot` 采用 `MIT` 协议开源，协议文件参考 [LICENSE](./LICENSE)。

特别的，由于 `mirai` 使用 `AGPLv3` 协议并要求使用 `mirai` 的软件同样以 `AGPLv3` 协议开源，本项目 `mirai` 适配器部分（即 [`packages/nonebot-adapter-mirai`](./packages/nonebot-adapter-mirai/) 目录）以 `AGPLv3` 协议开源，协议文件参考 [LICENSE](./packages/nonebot-adapter-mirai/LICENSE)。<|MERGE_RESOLUTION|>--- conflicted
+++ resolved
@@ -7,12 +7,10 @@
 
 # NoneBot
 
+<!-- prettier-ignore-start -->
 <!-- markdownlint-disable-next-line MD036 -->
-<<<<<<< HEAD
-
-=======
->>>>>>> ef2c98c6
 _✨ 跨平台 Python 异步机器人框架 ✨_
+<!-- prettier-ignore-end -->
 
 </div>
 
