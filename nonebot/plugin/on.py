"""本模块定义事件响应器便携定义函数。

FrontMatter:
    sidebar_position: 2
    description: nonebot.plugin.on 模块
"""
import re
import inspect
from functools import wraps
from types import ModuleType
from datetime import datetime, timedelta
from typing import Any, Set, Dict, List, Type, Tuple, Union, Callable, Optional

from nonebot.adapters import Event
from nonebot.matcher import Matcher
from nonebot.permission import Permission
from nonebot.dependencies import Dependent
from nonebot.typing import T_State, T_Handler, T_RuleChecker, T_PermissionChecker
from nonebot.rule import (
    Rule,
    ArgumentParser,
    regex,
    command,
    is_type,
    keyword,
    endswith,
    fullmatch,
    startswith,
    shell_command,
)

from .manager import _current_plugin_chain


def _store_matcher(matcher: Type[Matcher]) -> None:
    # only store the matcher defined in the plugin
    if plugins := _current_plugin_chain.get():
        plugins[-1].matcher.add(matcher)


def _get_matcher_module(depth: int = 1) -> Optional[ModuleType]:
    current_frame = inspect.currentframe()
    if current_frame is None:
        return None
    frame = inspect.getouterframes(current_frame)[depth + 1].frame
    return inspect.getmodule(frame)


def on(
    type: str = "",
    rule: Optional[Union[Rule, T_RuleChecker]] = None,
    permission: Optional[Union[Permission, T_PermissionChecker]] = None,
    *,
    handlers: Optional[List[Union[T_Handler, Dependent]]] = None,
    temp: bool = False,
    expire_time: Optional[Union[datetime, timedelta]] = None,
    priority: int = 1,
    block: bool = False,
    state: Optional[T_State] = None,
    _depth: int = 0,
) -> Type[Matcher]:
    """注册一个基础事件响应器，可自定义类型。

    参数:
        type: 事件响应器类型
        rule: 事件响应规则
        permission: 事件响应权限
        handlers: 事件处理函数列表
        temp: 是否为临时事件响应器（仅执行一次）
        expire_time: 事件响应器最终有效时间点，过时即被删除
        priority: 事件响应器优先级
        block: 是否阻止事件向更低优先级传递
        state: 默认 state
    """
    plugin_chain = _current_plugin_chain.get()
    matcher = Matcher.new(
        type,
        Rule() & rule,
        Permission() | permission,
        temp=temp,
        expire_time=expire_time,
        priority=priority,
        block=block,
        handlers=handlers,
        plugin=plugin_chain[-1] if plugin_chain else None,
        module=_get_matcher_module(_depth + 1),
        default_state=state,
    )
    _store_matcher(matcher)
    return matcher


def on_metaevent(
    rule: Optional[Union[Rule, T_RuleChecker]] = None,
    *,
    handlers: Optional[List[Union[T_Handler, Dependent]]] = None,
    temp: bool = False,
    expire_time: Optional[Union[datetime, timedelta]] = None,
    priority: int = 1,
    block: bool = False,
    state: Optional[T_State] = None,
    _depth: int = 0,
) -> Type[Matcher]:
    """注册一个元事件响应器。

    参数:
        rule: 事件响应规则
        handlers: 事件处理函数列表
        temp: 是否为临时事件响应器（仅执行一次）
        expire_time: 事件响应器最终有效时间点，过时即被删除
        priority: 事件响应器优先级
        block: 是否阻止事件向更低优先级传递
        state: 默认 state
    """
    plugin_chain = _current_plugin_chain.get()
    matcher = Matcher.new(
        "meta_event",
        Rule() & rule,
        Permission(),
        temp=temp,
        expire_time=expire_time,
        priority=priority,
        block=block,
        handlers=handlers,
        plugin=plugin_chain[-1] if plugin_chain else None,
        module=_get_matcher_module(_depth + 1),
        default_state=state,
    )
    _store_matcher(matcher)
    return matcher


def on_message(
    rule: Optional[Union[Rule, T_RuleChecker]] = None,
    permission: Optional[Union[Permission, T_PermissionChecker]] = None,
    *,
    handlers: Optional[List[Union[T_Handler, Dependent]]] = None,
    temp: bool = False,
    expire_time: Optional[Union[datetime, timedelta]] = None,
    priority: int = 1,
    block: bool = True,
    state: Optional[T_State] = None,
    _depth: int = 0,
) -> Type[Matcher]:
    """注册一个消息事件响应器。

    参数:
        rule: 事件响应规则
        permission: 事件响应权限
        handlers: 事件处理函数列表
        temp: 是否为临时事件响应器（仅执行一次）
        expire_time: 事件响应器最终有效时间点，过时即被删除
        priority: 事件响应器优先级
        block: 是否阻止事件向更低优先级传递
        state: 默认 state
    """
    plugin_chain = _current_plugin_chain.get()
    matcher = Matcher.new(
        "message",
        Rule() & rule,
        Permission() | permission,
        temp=temp,
        expire_time=expire_time,
        priority=priority,
        block=block,
        handlers=handlers,
        plugin=plugin_chain[-1] if plugin_chain else None,
        module=_get_matcher_module(_depth + 1),
        default_state=state,
    )
    _store_matcher(matcher)
    return matcher


def on_notice(
    rule: Optional[Union[Rule, T_RuleChecker]] = None,
    *,
    handlers: Optional[List[Union[T_Handler, Dependent]]] = None,
    temp: bool = False,
    expire_time: Optional[Union[datetime, timedelta]] = None,
    priority: int = 1,
    block: bool = False,
    state: Optional[T_State] = None,
    _depth: int = 0,
) -> Type[Matcher]:
    """注册一个通知事件响应器。

    参数:
        rule: 事件响应规则
        handlers: 事件处理函数列表
        temp: 是否为临时事件响应器（仅执行一次）
        expire_time: 事件响应器最终有效时间点，过时即被删除
        priority: 事件响应器优先级
        block: 是否阻止事件向更低优先级传递
        state: 默认 state
    """
    plugin_chain = _current_plugin_chain.get()
    matcher = Matcher.new(
        "notice",
        Rule() & rule,
        Permission(),
        temp=temp,
        expire_time=expire_time,
        priority=priority,
        block=block,
        handlers=handlers,
        plugin=plugin_chain[-1] if plugin_chain else None,
        module=_get_matcher_module(_depth + 1),
        default_state=state,
    )
    _store_matcher(matcher)
    return matcher


def on_request(
    rule: Optional[Union[Rule, T_RuleChecker]] = None,
    *,
    handlers: Optional[List[Union[T_Handler, Dependent]]] = None,
    temp: bool = False,
    expire_time: Optional[Union[datetime, timedelta]] = None,
    priority: int = 1,
    block: bool = False,
    state: Optional[T_State] = None,
    _depth: int = 0,
) -> Type[Matcher]:
    """注册一个请求事件响应器。

    参数:
        rule: 事件响应规则
        handlers: 事件处理函数列表
        temp: 是否为临时事件响应器（仅执行一次）
        expire_time: 事件响应器最终有效时间点，过时即被删除
        priority: 事件响应器优先级
        block: 是否阻止事件向更低优先级传递
        state: 默认 state
    """
    plugin_chain = _current_plugin_chain.get()
    matcher = Matcher.new(
        "request",
        Rule() & rule,
        Permission(),
        temp=temp,
        expire_time=expire_time,
        priority=priority,
        block=block,
        handlers=handlers,
        plugin=plugin_chain[-1] if plugin_chain else None,
        module=_get_matcher_module(_depth + 1),
        default_state=state,
    )
    _store_matcher(matcher)
    return matcher


def on_startswith(
    msg: Union[str, Tuple[str, ...]],
    rule: Optional[Union[Rule, T_RuleChecker]] = None,
    ignorecase: bool = False,
    _depth: int = 0,
    **kwargs,
) -> Type[Matcher]:
    """注册一个消息事件响应器，并且当消息的**文本部分**以指定内容开头时响应。

    参数:
        msg: 指定消息开头内容
        rule: 事件响应规则
        ignorecase: 是否忽略大小写
        permission: 事件响应权限
        handlers: 事件处理函数列表
        temp: 是否为临时事件响应器（仅执行一次）
        expire_time: 事件响应器最终有效时间点，过时即被删除
        priority: 事件响应器优先级
        block: 是否阻止事件向更低优先级传递
        state: 默认 state
    """
    return on_message(startswith(msg, ignorecase) & rule, **kwargs, _depth=_depth + 1)


def on_endswith(
    msg: Union[str, Tuple[str, ...]],
    rule: Optional[Union[Rule, T_RuleChecker]] = None,
    ignorecase: bool = False,
    _depth: int = 0,
    **kwargs,
) -> Type[Matcher]:
    """注册一个消息事件响应器，并且当消息的**文本部分**以指定内容结尾时响应。

    参数:
        msg: 指定消息结尾内容
        rule: 事件响应规则
        ignorecase: 是否忽略大小写
        permission: 事件响应权限
        handlers: 事件处理函数列表
        temp: 是否为临时事件响应器（仅执行一次）
        expire_time: 事件响应器最终有效时间点，过时即被删除
        priority: 事件响应器优先级
        block: 是否阻止事件向更低优先级传递
        state: 默认 state
    """
    return on_message(endswith(msg, ignorecase) & rule, **kwargs, _depth=_depth + 1)


def on_fullmatch(
    msg: Union[str, Tuple[str, ...]],
    rule: Optional[Union[Rule, T_RuleChecker]] = None,
    ignorecase: bool = False,
    _depth: int = 0,
    **kwargs,
) -> Type[Matcher]:
    """注册一个消息事件响应器，并且当消息的**文本部分**与指定内容完全一致时响应。

    参数:
        msg: 指定消息全匹配内容
        rule: 事件响应规则
        ignorecase: 是否忽略大小写
        permission: 事件响应权限
        handlers: 事件处理函数列表
        temp: 是否为临时事件响应器（仅执行一次）
        expire_time: 事件响应器最终有效时间点，过时即被删除
        priority: 事件响应器优先级
        block: 是否阻止事件向更低优先级传递
        state: 默认 state
    """
    return on_message(fullmatch(msg, ignorecase) & rule, **kwargs, _depth=_depth + 1)


def on_keyword(
    keywords: Set[str],
    rule: Optional[Union[Rule, T_RuleChecker]] = None,
    _depth: int = 0,
    **kwargs,
) -> Type[Matcher]:
    """注册一个消息事件响应器，并且当消息纯文本部分包含关键词时响应。

    参数:
        keywords: 关键词列表
        rule: 事件响应规则
        permission: 事件响应权限
        handlers: 事件处理函数列表
        temp: 是否为临时事件响应器（仅执行一次）
        expire_time: 事件响应器最终有效时间点，过时即被删除
        priority: 事件响应器优先级
        block: 是否阻止事件向更低优先级传递
        state: 默认 state
    """
    return on_message(keyword(*keywords) & rule, **kwargs, _depth=_depth + 1)


def on_command(
    cmd: Union[str, Tuple[str, ...]],
    rule: Optional[Union[Rule, T_RuleChecker]] = None,
    aliases: Optional[Set[Union[str, Tuple[str, ...]]]] = None,
    _depth: int = 0,
    **kwargs,
) -> Type[Matcher]:
    """注册一个消息事件响应器，并且当消息以指定命令开头时响应。

    命令匹配规则参考: `命令形式匹配 <rule.md#command-command>`_

    参数:
        cmd: 指定命令内容
        rule: 事件响应规则
        aliases: 命令别名
        permission: 事件响应权限
        handlers: 事件处理函数列表
        temp: 是否为临时事件响应器（仅执行一次）
        expire_time: 事件响应器最终有效时间点，过时即被删除
        priority: 事件响应器优先级
        block: 是否阻止事件向更低优先级传递
        state: 默认 state
    """

    commands = {cmd} | (aliases or set())
    block = kwargs.pop("block", False)
    return on_message(
        command(*commands) & rule, block=block, **kwargs, _depth=_depth + 1
    )


def on_shell_command(
    cmd: Union[str, Tuple[str, ...]],
    rule: Optional[Union[Rule, T_RuleChecker]] = None,
    aliases: Optional[Set[Union[str, Tuple[str, ...]]]] = None,
    parser: Optional[ArgumentParser] = None,
    _depth: int = 0,
    **kwargs,
) -> Type[Matcher]:
    """注册一个支持 `shell_like` 解析参数的命令消息事件响应器。

    与普通的 `on_command` 不同的是，在添加 `parser` 参数时, 响应器会自动处理消息。

    并将用户输入的原始参数列表保存在 `state["argv"]`, `parser` 处理的参数保存在 `state["args"]` 中

    参数:
        cmd: 指定命令内容
        rule: 事件响应规则
        aliases: 命令别名
        parser: `nonebot.rule.ArgumentParser` 对象
        permission: 事件响应权限
        handlers: 事件处理函数列表
        temp: 是否为临时事件响应器（仅执行一次）
        expire_time: 事件响应器最终有效时间点，过时即被删除
        priority: 事件响应器优先级
        block: 是否阻止事件向更低优先级传递
        state: 默认 state
    """

    commands = {cmd} | (aliases or set())
    return on_message(
        shell_command(*commands, parser=parser) & rule,
        **kwargs,
        _depth=_depth + 1,
    )


def on_regex(
    pattern: str,
    flags: Union[int, re.RegexFlag] = 0,
    rule: Optional[Union[Rule, T_RuleChecker]] = None,
    _depth: int = 0,
    **kwargs,
) -> Type[Matcher]:
    """注册一个消息事件响应器，并且当消息匹配正则表达式时响应。

    命令匹配规则参考: `正则匹配 <rule.md#regex-regex-flags-0>`_

    参数:
        pattern: 正则表达式
        flags: 正则匹配标志
        rule: 事件响应规则
        permission: 事件响应权限
        handlers: 事件处理函数列表
        temp: 是否为临时事件响应器（仅执行一次）
        expire_time: 事件响应器最终有效时间点，过时即被删除
        priority: 事件响应器优先级
        block: 是否阻止事件向更低优先级传递
        state: 默认 state
    """
    return on_message(regex(pattern, flags) & rule, **kwargs, _depth=_depth + 1)


def on_type(
    types: Union[Type[Event], Tuple[Type[Event]]],
    rule: Optional[Union[Rule, T_RuleChecker]] = None,
    *,
    _depth: int = 0,
    **kwargs,
) -> Type[Matcher]:
    """注册一个事件响应器，并且当事件为指定类型时响应。

    参数:
        types: 事件类型
        rule: 事件响应规则
        permission: 事件响应权限
        handlers: 事件处理函数列表
        temp: 是否为临时事件响应器（仅执行一次）
        expire_time: 事件响应器最终有效时间点，过时即被删除
        priority: 事件响应器优先级
        block: 是否阻止事件向更低优先级传递
        state: 默认 state
    """
    event_types = types if isinstance(types, tuple) else (types,)
    return on(rule=is_type(*event_types) & rule, **kwargs, _depth=_depth + 1)


class _Group:
    def __init__(self, **kwargs):
        """创建一个事件响应器组合，参数为默认值，与 `on` 一致"""
        self.matchers: List[Type[Matcher]] = []
        """组内事件响应器列表"""
        self.base_kwargs: Dict[str, Any] = kwargs
        """其他传递给 `on` 的参数默认值"""

    def _get_final_kwargs(
        self, update: Dict[str, Any], *, exclude: Optional[Set[str]] = None
    ) -> Dict[str, Any]:
        """获取最终传递给 `on` 的参数

        参数:
            update: 更新的关键字参数
            exclude: 需要排除的参数
        """
        final_kwargs = self.base_kwargs.copy()
        final_kwargs.update(update)
        if exclude:
            for key in exclude:
                final_kwargs.pop(key, None)
        final_kwargs["_depth"] = 1
        return final_kwargs


class CommandGroup(_Group):
    """命令组，用于声明一组有相同名称前缀的命令。

    参数:
        cmd: 指定命令内容
        rule: 事件响应规则
        permission: 事件响应权限
        handlers: 事件处理函数列表
        temp: 是否为临时事件响应器（仅执行一次）
        expire_time: 事件响应器最终有效时间点，过时即被删除
        priority: 事件响应器优先级
        block: 是否阻止事件向更低优先级传递
        state: 默认 state
    """

    def __init__(self, cmd: Union[str, Tuple[str, ...]], **kwargs):
        """命令前缀"""
        super().__init__(**kwargs)
        self.basecmd: Tuple[str, ...] = (cmd,) if isinstance(cmd, str) else cmd
        self.base_kwargs.pop("aliases", None)

    def __repr__(self) -> str:
        return f"CommandGroup(cmd={self.basecmd})"

    def command(self, cmd: Union[str, Tuple[str, ...]], **kwargs) -> Type[Matcher]:
        """注册一个新的命令。新参数将会覆盖命令组默认值

        参数:
            cmd: 指定命令内容
            aliases: 命令别名
            rule: 事件响应规则
            permission: 事件响应权限
            handlers: 事件处理函数列表
            temp: 是否为临时事件响应器（仅执行一次）
            expire_time: 事件响应器最终有效时间点，过时即被删除
            priority: 事件响应器优先级
            block: 是否阻止事件向更低优先级传递
            state: 默认 state
        """
        sub_cmd = (cmd,) if isinstance(cmd, str) else cmd
        cmd = self.basecmd + sub_cmd
        matcher = on_command(cmd, **self._get_final_kwargs(kwargs))
        self.matchers.append(matcher)
        return matcher

    def shell_command(
        self, cmd: Union[str, Tuple[str, ...]], **kwargs
    ) -> Type[Matcher]:
        """注册一个新的 `shell_like` 命令。新参数将会覆盖命令组默认值

        参数:
            cmd: 指定命令内容
            rule: 事件响应规则
            aliases: 命令别名
            parser: `nonebot.rule.ArgumentParser` 对象
            permission: 事件响应权限
            handlers: 事件处理函数列表
            temp: 是否为临时事件响应器（仅执行一次）
            expire_time: 事件响应器最终有效时间点，过时即被删除
            priority: 事件响应器优先级
            block: 是否阻止事件向更低优先级传递
            state: 默认 state
        """
        sub_cmd = (cmd,) if isinstance(cmd, str) else cmd
        cmd = self.basecmd + sub_cmd
        matcher = on_shell_command(cmd, **self._get_final_kwargs(kwargs))
        self.matchers.append(matcher)
        return matcher


class MatcherGroup(_Group):
    """事件响应器组合，统一管理。为 `Matcher` 创建提供默认属性。"""

<<<<<<< HEAD
=======
    def __init__(self, **kwargs):
        """创建一个事件响应器组合，参数为默认值，与 `on` 一致"""
        self.matchers: List[Type[Matcher]] = []
        """组内事件响应器列表"""
        self.base_kwargs: Dict[str, Any] = kwargs
        """其他传递给 `on` 的参数默认值"""

    def __repr__(self) -> str:
        return f"MatcherGroup(matchers={len(self.matchers)})"

>>>>>>> 064509f2
    def on(self, **kwargs) -> Type[Matcher]:
        """注册一个基础事件响应器，可自定义类型。

        参数:
            type: 事件响应器类型
            rule: 事件响应规则
            permission: 事件响应权限
            handlers: 事件处理函数列表
            temp: 是否为临时事件响应器（仅执行一次）
            expire_time: 事件响应器最终有效时间点，过时即被删除
            priority: 事件响应器优先级
            block: 是否阻止事件向更低优先级传递
            state: 默认 state
        """
        matcher = on(**self._get_final_kwargs(kwargs))
        self.matchers.append(matcher)
        return matcher

    def on_metaevent(self, **kwargs) -> Type[Matcher]:
        """注册一个元事件响应器。

        参数:
            rule: 事件响应规则
            handlers: 事件处理函数列表
            temp: 是否为临时事件响应器（仅执行一次）
            expire_time: 事件响应器最终有效时间点，过时即被删除
            priority: 事件响应器优先级
            block: 是否阻止事件向更低优先级传递
            state: 默认 state
        """
        final_kwargs = self._get_final_kwargs(kwargs, exclude={"type", "permission"})
        matcher = on_metaevent(**final_kwargs)
        self.matchers.append(matcher)
        return matcher

    def on_message(self, **kwargs) -> Type[Matcher]:
        """注册一个消息事件响应器。

        参数:
            rule: 事件响应规则
            permission: 事件响应权限
            handlers: 事件处理函数列表
            temp: 是否为临时事件响应器（仅执行一次）
            expire_time: 事件响应器最终有效时间点，过时即被删除
            priority: 事件响应器优先级
            block: 是否阻止事件向更低优先级传递
            state: 默认 state
        """
        final_kwargs = self._get_final_kwargs(kwargs, exclude={"type"})
        matcher = on_message(**final_kwargs)
        self.matchers.append(matcher)
        return matcher

    def on_notice(self, **kwargs) -> Type[Matcher]:
        """注册一个通知事件响应器。

        参数:
            rule: 事件响应规则
            handlers: 事件处理函数列表
            temp: 是否为临时事件响应器（仅执行一次）
            expire_time: 事件响应器最终有效时间点，过时即被删除
            priority: 事件响应器优先级
            block: 是否阻止事件向更低优先级传递
            state: 默认 state
        """
        final_kwargs = self._get_final_kwargs(kwargs, exclude={"type", "permission"})
        matcher = on_notice(**final_kwargs)
        self.matchers.append(matcher)
        return matcher

    def on_request(self, **kwargs) -> Type[Matcher]:
        """注册一个请求事件响应器。

        参数:
            rule: 事件响应规则
            handlers: 事件处理函数列表
            temp: 是否为临时事件响应器（仅执行一次）
            expire_time: 事件响应器最终有效时间点，过时即被删除
            priority: 事件响应器优先级
            block: 是否阻止事件向更低优先级传递
            state: 默认 state
        """
        final_kwargs = self._get_final_kwargs(kwargs, exclude={"type", "permission"})
        matcher = on_request(**final_kwargs)
        self.matchers.append(matcher)
        return matcher

    def on_startswith(
        self, msg: Union[str, Tuple[str, ...]], **kwargs
    ) -> Type[Matcher]:
        """注册一个消息事件响应器，并且当消息的**文本部分**以指定内容开头时响应。

        参数:
            msg: 指定消息开头内容
            ignorecase: 是否忽略大小写
            rule: 事件响应规则
            permission: 事件响应权限
            handlers: 事件处理函数列表
            temp: 是否为临时事件响应器（仅执行一次）
            expire_time: 事件响应器最终有效时间点，过时即被删除
            priority: 事件响应器优先级
            block: 是否阻止事件向更低优先级传递
            state: 默认 state
        """
        final_kwargs = self._get_final_kwargs(kwargs, exclude={"type"})
        matcher = on_startswith(msg, **final_kwargs)
        self.matchers.append(matcher)
        return matcher

    def on_endswith(self, msg: Union[str, Tuple[str, ...]], **kwargs) -> Type[Matcher]:
        """注册一个消息事件响应器，并且当消息的**文本部分**以指定内容结尾时响应。

        参数:
            msg: 指定消息结尾内容
            ignorecase: 是否忽略大小写
            rule: 事件响应规则
            permission: 事件响应权限
            handlers: 事件处理函数列表
            temp: 是否为临时事件响应器（仅执行一次）
            expire_time: 事件响应器最终有效时间点，过时即被删除
            priority: 事件响应器优先级
            block: 是否阻止事件向更低优先级传递
            state: 默认 state
        """
        final_kwargs = self._get_final_kwargs(kwargs, exclude={"type"})
        matcher = on_endswith(msg, **final_kwargs)
        self.matchers.append(matcher)
        return matcher

    def on_fullmatch(self, msg: Union[str, Tuple[str, ...]], **kwargs) -> Type[Matcher]:
        """注册一个消息事件响应器，并且当消息的**文本部分**与指定内容完全一致时响应。

        参数:
            msg: 指定消息全匹配内容
            rule: 事件响应规则
            ignorecase: 是否忽略大小写
            permission: 事件响应权限
            handlers: 事件处理函数列表
            temp: 是否为临时事件响应器（仅执行一次）
            expire_time: 事件响应器最终有效时间点，过时即被删除
            priority: 事件响应器优先级
            block: 是否阻止事件向更低优先级传递
            state: 默认 state
        """
        final_kwargs = self._get_final_kwargs(kwargs, exclude={"type"})
        matcher = on_fullmatch(msg, **final_kwargs)
        self.matchers.append(matcher)
        return matcher

    def on_keyword(self, keywords: Set[str], **kwargs) -> Type[Matcher]:
        """注册一个消息事件响应器，并且当消息纯文本部分包含关键词时响应。

        参数:
            keywords: 关键词列表
            rule: 事件响应规则
            permission: 事件响应权限
            handlers: 事件处理函数列表
            temp: 是否为临时事件响应器（仅执行一次）
            expire_time: 事件响应器最终有效时间点，过时即被删除
            priority: 事件响应器优先级
            block: 是否阻止事件向更低优先级传递
            state: 默认 state
        """
        final_kwargs = self._get_final_kwargs(kwargs, exclude={"type"})
        matcher = on_keyword(keywords, **final_kwargs)
        self.matchers.append(matcher)
        return matcher

    def on_command(
        self,
        cmd: Union[str, Tuple[str, ...]],
        aliases: Optional[Set[Union[str, Tuple[str, ...]]]] = None,
        **kwargs,
    ) -> Type[Matcher]:
        """注册一个消息事件响应器，并且当消息以指定命令开头时响应。

        命令匹配规则参考: `命令形式匹配 <rule.md#command-command>`_

        参数:
            cmd: 指定命令内容
            aliases: 命令别名
            rule: 事件响应规则
            permission: 事件响应权限
            handlers: 事件处理函数列表
            temp: 是否为临时事件响应器（仅执行一次）
            expire_time: 事件响应器最终有效时间点，过时即被删除
            priority: 事件响应器优先级
            block: 是否阻止事件向更低优先级传递
            state: 默认 state
        """
        final_kwargs = self._get_final_kwargs(kwargs, exclude={"type"})
        matcher = on_command(cmd, aliases=aliases, **final_kwargs)
        self.matchers.append(matcher)
        return matcher

    def on_shell_command(
        self,
        cmd: Union[str, Tuple[str, ...]],
        aliases: Optional[Set[Union[str, Tuple[str, ...]]]] = None,
        parser: Optional[ArgumentParser] = None,
        **kwargs,
    ) -> Type[Matcher]:
        """注册一个支持 `shell_like` 解析参数的命令消息事件响应器。

        与普通的 `on_command` 不同的是，在添加 `parser` 参数时, 响应器会自动处理消息。

        并将用户输入的原始参数列表保存在 `state["argv"]`, `parser` 处理的参数保存在 `state["args"]` 中

        参数:
            cmd: 指定命令内容
            aliases: 命令别名
            parser: `nonebot.rule.ArgumentParser` 对象
            rule: 事件响应规则
            permission: 事件响应权限
            handlers: 事件处理函数列表
            temp: 是否为临时事件响应器（仅执行一次）
            expire_time: 事件响应器最终有效时间点，过时即被删除
            priority: 事件响应器优先级
            block: 是否阻止事件向更低优先级传递
            state: 默认 state
        """
        final_kwargs = self._get_final_kwargs(kwargs, exclude={"type"})
        matcher = on_shell_command(cmd, aliases=aliases, parser=parser, **final_kwargs)
        self.matchers.append(matcher)
        return matcher

    def on_regex(
        self, pattern: str, flags: Union[int, re.RegexFlag] = 0, **kwargs
    ) -> Type[Matcher]:
        """注册一个消息事件响应器，并且当消息匹配正则表达式时响应。

        命令匹配规则参考: `正则匹配 <rule.md#regex-regex-flags-0>`_

        参数:
            pattern: 正则表达式
            flags: 正则匹配标志
            rule: 事件响应规则
            permission: 事件响应权限
            handlers: 事件处理函数列表
            temp: 是否为临时事件响应器（仅执行一次）
            expire_time: 事件响应器最终有效时间点，过时即被删除
            priority: 事件响应器优先级
            block: 是否阻止事件向更低优先级传递
            state: 默认 state
        """
        final_kwargs = self._get_final_kwargs(kwargs, exclude={"type"})
        matcher = on_regex(pattern, flags=flags, **final_kwargs)
        self.matchers.append(matcher)
        return matcher

    def on_type(
        self, types: Union[Type[Event], Tuple[Type[Event]]], **kwargs
    ) -> Type[Matcher]:
        """注册一个事件响应器，并且当事件为指定类型时响应。

        参数:
            types: 事件类型
            rule: 事件响应规则
            permission: 事件响应权限
            handlers: 事件处理函数列表
            temp: 是否为临时事件响应器（仅执行一次）
            expire_time: 事件响应器最终有效时间点，过时即被删除
            priority: 事件响应器优先级
            block: 是否阻止事件向更低优先级传递
            state: 默认 state
        """
        final_kwargs = self._get_final_kwargs(kwargs, exclude={"type"})
        matcher = on_type(types, **final_kwargs)
        self.matchers.append(matcher)
        return matcher<|MERGE_RESOLUTION|>--- conflicted
+++ resolved
@@ -6,10 +6,9 @@
 """
 import re
 import inspect
-from functools import wraps
 from types import ModuleType
 from datetime import datetime, timedelta
-from typing import Any, Set, Dict, List, Type, Tuple, Union, Callable, Optional
+from typing import Any, Set, Dict, List, Type, Tuple, Union, Optional
 
 from nonebot.adapters import Event
 from nonebot.matcher import Matcher
@@ -471,6 +470,9 @@
         self.base_kwargs: Dict[str, Any] = kwargs
         """其他传递给 `on` 的参数默认值"""
 
+    def __repr__(self) -> str:
+        return f"{self.__class__.__name__}(matchers={len(self.matchers)})"
+
     def _get_final_kwargs(
         self, update: Dict[str, Any], *, exclude: Optional[Set[str]] = None
     ) -> Dict[str, Any]:
@@ -510,9 +512,6 @@
         self.basecmd: Tuple[str, ...] = (cmd,) if isinstance(cmd, str) else cmd
         self.base_kwargs.pop("aliases", None)
 
-    def __repr__(self) -> str:
-        return f"CommandGroup(cmd={self.basecmd})"
-
     def command(self, cmd: Union[str, Tuple[str, ...]], **kwargs) -> Type[Matcher]:
         """注册一个新的命令。新参数将会覆盖命令组默认值
 
@@ -562,19 +561,6 @@
 class MatcherGroup(_Group):
     """事件响应器组合，统一管理。为 `Matcher` 创建提供默认属性。"""
 
-<<<<<<< HEAD
-=======
-    def __init__(self, **kwargs):
-        """创建一个事件响应器组合，参数为默认值，与 `on` 一致"""
-        self.matchers: List[Type[Matcher]] = []
-        """组内事件响应器列表"""
-        self.base_kwargs: Dict[str, Any] = kwargs
-        """其他传递给 `on` 的参数默认值"""
-
-    def __repr__(self) -> str:
-        return f"MatcherGroup(matchers={len(self.matchers)})"
-
->>>>>>> 064509f2
     def on(self, **kwargs) -> Type[Matcher]:
         """注册一个基础事件响应器，可自定义类型。
 
