--- conflicted
+++ resolved
@@ -33,28 +33,21 @@
 from .manager import _current_plugin_chain
 
 
-<<<<<<< HEAD
 def store_matcher(matcher: Type[Matcher]) -> None:
-    # only store the matcher defined in the plugin
-    if plugins := _current_plugin_chain.get():
-        plugins[-1].matcher.add(matcher)
-=======
-def _store_matcher(matcher: Type[Matcher]) -> None:
     # only store the matcher defined when plugin loading
     if plugin_chain := _current_plugin_chain.get():
         plugin_chain[-1].matcher.add(matcher)
 
 
-def _get_matcher_plugin(depth: int = 1) -> Optional[Plugin]:
+def get_matcher_plugin(depth: int = 1) -> Optional[Plugin]:
     # matcher defined when plugin loading
     if plugin_chain := _current_plugin_chain.get():
         return plugin_chain[-1]
 
     # matcher defined when plugin running
-    if module := _get_matcher_module(depth + 1):
+    if module := get_matcher_module(depth + 1):
         if plugin := get_plugin_by_module_name(module.__name__):
             return plugin
->>>>>>> efc4f5a0
 
 
 def get_matcher_module(depth: int = 1) -> Optional[ModuleType]:
@@ -100,13 +93,8 @@
         priority=priority,
         block=block,
         handlers=handlers,
-<<<<<<< HEAD
-        plugin=plugin_chain[-1] if plugin_chain else None,
+        plugin=get_matcher_plugin(_depth + 1),
         module=get_matcher_module(_depth + 1),
-=======
-        plugin=_get_matcher_plugin(_depth + 1),
-        module=_get_matcher_module(_depth + 1),
->>>>>>> efc4f5a0
         default_state=state,
     )
     store_matcher(matcher)
