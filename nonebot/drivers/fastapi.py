--- conflicted
+++ resolved
@@ -13,14 +13,9 @@
 
 from nonebot.log import logger
 from nonebot.config import Config
-<<<<<<< HEAD
+from nonebot.adapters import BaseBot
+from nonebot.adapters.cqhttp import Bot as CQBot
 from nonebot.drivers import BaseDriver, BaseWebSocket
-from nonebot.adapters.cqhttp import Bot as CQBot
-=======
-from nonebot.adapters import BaseBot
-from nonebot.adapters.coolq import Bot as CoolQBot
-from nonebot.drivers import BaseDriver, BaseWebSocket
->>>>>>> b3f82f3f
 
 
 class Driver(BaseDriver):
@@ -122,10 +117,7 @@
 
         # Create Bot Object
         if adapter == "coolq":
-            bot = CoolQBot("websocket",
-                           self.config,
-                           self_id,
-                           websocket=websocket)
+            bot = CQBot("websocket", self.config, self_id, websocket=websocket)
         else:
             await websocket.close(code=status.WS_1003_UNSUPPORTED_DATA)
             return
@@ -139,16 +131,9 @@
             if not data:
                 continue
 
-<<<<<<< HEAD
-            logger.debug(f"Received message: {data}")
-            if adapter == "cqhttp":
-                bot = CQBot("websocket", self.config, websocket=websocket)
-                await bot.handle_message(data)
-=======
             await bot.handle_message(data)
 
         del self._clients[self_id]
->>>>>>> b3f82f3f
 
 
 class WebSocket(BaseWebSocket):
