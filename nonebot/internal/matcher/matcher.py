import sys
import inspect
import warnings
from pathlib import Path
from types import ModuleType
from dataclasses import dataclass
from contextvars import ContextVar
from typing_extensions import Self
from datetime import datetime, timedelta
from contextlib import AsyncExitStack, contextmanager
from typing import (
    TYPE_CHECKING,
    Any,
    List,
    Type,
    Tuple,
    Union,
    TypeVar,
    Callable,
    ClassVar,
    Iterable,
    NoReturn,
    Optional,
    overload,
)

from nonebot.log import logger
from nonebot.internal.rule import Rule
<<<<<<< HEAD
from nonebot.dependencies import Param, Dependent
=======
from nonebot.utils import classproperty
from nonebot.dependencies import Dependent
>>>>>>> 6c7b6a95
from nonebot.internal.permission import User, Permission
from nonebot.internal.adapter import (
    Bot,
    Event,
    Message,
    MessageSegment,
    MessageTemplate,
)
from nonebot.typing import (
    T_State,
    T_Handler,
    T_TypeUpdater,
    T_DependencyCache,
    T_PermissionUpdater,
)
from nonebot.consts import (
    ARG_KEY,
    RECEIVE_KEY,
    REJECT_TARGET,
    LAST_RECEIVE_KEY,
    REJECT_CACHE_TARGET,
)
from nonebot.exception import (
    PausedException,
    StopPropagation,
    SkippedException,
    FinishedException,
    RejectedException,
)
from nonebot.internal.params import (
    Depends,
    ArgParam,
    BotParam,
    EventParam,
    StateParam,
    DependParam,
    DefaultParam,
    MatcherParam,
)

from . import matchers

if TYPE_CHECKING:
    from nonebot.plugin import Plugin

T = TypeVar("T")

current_bot: ContextVar[Bot] = ContextVar("current_bot")
current_event: ContextVar[Event] = ContextVar("current_event")
current_matcher: ContextVar["Matcher"] = ContextVar("current_matcher")
current_handler: ContextVar[Dependent] = ContextVar("current_handler")


@dataclass
class MatcherSource:
    """Matcher 源代码上下文信息"""

    plugin_name: Optional[str] = None
    """事件响应器所在插件名称"""
    module_name: Optional[str] = None
    """事件响应器所在插件模块的路径名"""
    lineno: Optional[int] = None
    """事件响应器所在行号"""

    @property
    def plugin(self) -> Optional["Plugin"]:
        """事件响应器所在插件"""
        from nonebot.plugin import get_plugin

        if self.plugin_name is not None:
            return get_plugin(self.plugin_name)

    @property
    def module(self) -> Optional[ModuleType]:
        if self.module_name is not None:
            return sys.modules.get(self.module_name)

    @property
    def file(self) -> Optional[Path]:
        if self.module is not None and (file := inspect.getsourcefile(self.module)):
            return Path(file).absolute()


class MatcherMeta(type):
    if TYPE_CHECKING:
        type: str
        _source: Optional[MatcherSource]
        module_name: Optional[str]

    def __repr__(self) -> str:
        return (
            f"{self.__name__}(type={self.type!r}"
            + (f", module={self.module_name}" if self.module_name else "")
            + (
                f", lineno={self._source.lineno}"
                if self._source and self._source.lineno is not None
                else ""
            )
            + ")"
        )


class Matcher(metaclass=MatcherMeta):
    """事件响应器类"""

    _source: ClassVar[Optional[MatcherSource]] = None

    type: ClassVar[str] = ""
    """事件响应器类型"""
    rule: ClassVar[Rule] = Rule()
    """事件响应器匹配规则"""
    permission: ClassVar[Permission] = Permission()
    """事件响应器触发权限"""
    handlers: List[Dependent[Any]] = []
    """事件响应器拥有的事件处理函数列表"""
    priority: ClassVar[int] = 1
    """事件响应器优先级"""
    block: bool = False
    """事件响应器是否阻止事件传播"""
    temp: ClassVar[bool] = False
    """事件响应器是否为临时"""
    expire_time: ClassVar[Optional[datetime]] = None
    """事件响应器过期时间点"""

    _default_state: ClassVar[T_State] = {}
    """事件响应器默认状态"""

    _default_type_updater: ClassVar[Optional[Dependent[str]]] = None
    """事件响应器类型更新函数"""
    _default_permission_updater: ClassVar[Optional[Dependent[Permission]]] = None
    """事件响应器权限更新函数"""

    HANDLER_PARAM_TYPES: ClassVar[Tuple[Type[Param], ...]] = (
        DependParam,
        BotParam,
        EventParam,
        StateParam,
        ArgParam,
        MatcherParam,
        DefaultParam,
    )

    def __init__(self):
        self.handlers = self.handlers.copy()
        self.state = self._default_state.copy()

    def __repr__(self) -> str:
        return (
            f"{self.__class__.__name__}(type={self.type!r}"
            + (f", module={self.module_name}" if self.module_name else "")
            + (
                f", lineno={self._source.lineno}"
                if self._source and self._source.lineno is not None
                else ""
            )
            + ")"
        )

    @classmethod
    def new(
        cls,
        type_: str = "",
        rule: Optional[Rule] = None,
        permission: Optional[Permission] = None,
        handlers: Optional[List[Union[T_Handler, Dependent[Any]]]] = None,
        temp: bool = False,
        priority: int = 1,
        block: bool = False,
        *,
        plugin: Optional["Plugin"] = None,
        module: Optional[ModuleType] = None,
        source: Optional[MatcherSource] = None,
        expire_time: Optional[Union[datetime, timedelta]] = None,
        default_state: Optional[T_State] = None,
        default_type_updater: Optional[Union[T_TypeUpdater, Dependent[str]]] = None,
        default_permission_updater: Optional[
            Union[T_PermissionUpdater, Dependent[Permission]]
        ] = None,
    ) -> Type[Self]:
        """
        创建一个新的事件响应器，并存储至 `matchers <#matchers>`_

        参数:
            type_: 事件响应器类型，与 `event.get_type()` 一致时触发，空字符串表示任意
            rule: 匹配规则
            permission: 权限
            handlers: 事件处理函数列表
            temp: 是否为临时事件响应器，即触发一次后删除
            priority: 响应优先级
            block: 是否阻止事件向更低优先级的响应器传播
            plugin: **Deprecated.** 事件响应器所在插件
            module: **Deprecated.** 事件响应器所在模块
            source: 事件响应器源代码上下文信息
            expire_time: 事件响应器最终有效时间点，过时即被删除
            default_state: 默认状态 `state`
            default_type_updater: 默认事件类型更新函数
            default_permission_updater: 默认会话权限更新函数

        返回:
            Type[Matcher]: 新的事件响应器类
        """
        if plugin is not None:
            warnings.warn(
                (
                    "Pass `plugin` context info to create Matcher is deprecated. "
                    "Use `source` instead."
                ),
                DeprecationWarning,
            )
        if module is not None:
            warnings.warn(
                (
                    "Pass `module` context info to create Matcher is deprecated. "
                    "Use `source` instead."
                ),
                DeprecationWarning,
            )
        source = source or (
            MatcherSource(
                plugin_name=plugin and plugin.name,
                module_name=module and module.__name__,
            )
            if plugin is not None or module is not None
            else None
        )

        NewMatcher = type(
            cls.__name__,
            (cls,),
            {
                "_source": source,
                "type": type_,
                "rule": rule or Rule(),
                "permission": permission or Permission(),
                "handlers": [
                    handler
                    if isinstance(handler, Dependent)
                    else Dependent[Any].parse(
                        call=handler, allow_types=cls.HANDLER_PARAM_TYPES
                    )
                    for handler in handlers
                ]
                if handlers
                else [],
                "temp": temp,
                "expire_time": (
                    expire_time
                    and (
                        expire_time
                        if isinstance(expire_time, datetime)
                        else datetime.now() + expire_time
                    )
                ),
                "priority": priority,
                "block": block,
                "_default_state": default_state or {},
                "_default_type_updater": (
                    default_type_updater
                    and (
                        default_type_updater
                        if isinstance(default_type_updater, Dependent)
                        else Dependent[str].parse(
                            call=default_type_updater,
                            allow_types=cls.HANDLER_PARAM_TYPES,
                        )
                    )
                ),
                "_default_permission_updater": (
                    default_permission_updater
                    and (
                        default_permission_updater
                        if isinstance(default_permission_updater, Dependent)
                        else Dependent[Permission].parse(
                            call=default_permission_updater,
                            allow_types=cls.HANDLER_PARAM_TYPES,
                        )
                    )
                ),
            },
        )

        logger.trace(f"Define new matcher {NewMatcher}")

        matchers[priority].append(NewMatcher)

        return NewMatcher

    @classmethod
    def destroy(cls) -> None:
        """销毁当前的事件响应器"""
        matchers[cls.priority].remove(cls)

    @classproperty
    def plugin(cls) -> Optional["Plugin"]:
        """事件响应器所在插件"""
        return cls._source and cls._source.plugin

    @classproperty
    def module(cls) -> Optional[ModuleType]:
        """事件响应器所在插件模块"""
        return cls._source and cls._source.module

    @classproperty
    def plugin_name(cls) -> Optional[str]:
        """事件响应器所在插件名"""
        return cls._source and cls._source.plugin_name

    @classproperty
    def module_name(cls) -> Optional[str]:
        """事件响应器所在插件模块路径"""
        return cls._source and cls._source.module_name

    @classmethod
    async def check_perm(
        cls,
        bot: Bot,
        event: Event,
        stack: Optional[AsyncExitStack] = None,
        dependency_cache: Optional[T_DependencyCache] = None,
    ) -> bool:
        """检查是否满足触发权限

        参数:
            bot: Bot 对象
            event: 上报事件
            stack: 异步上下文栈
            dependency_cache: 依赖缓存

        返回:
            是否满足权限
        """
        event_type = event.get_type()
        return event_type == (cls.type or event_type) and await cls.permission(
            bot, event, stack, dependency_cache
        )

    @classmethod
    async def check_rule(
        cls,
        bot: Bot,
        event: Event,
        state: T_State,
        stack: Optional[AsyncExitStack] = None,
        dependency_cache: Optional[T_DependencyCache] = None,
    ) -> bool:
        """检查是否满足匹配规则

        参数:
            bot: Bot 对象
            event: 上报事件
            state: 当前状态
            stack: 异步上下文栈
            dependency_cache: 依赖缓存

        返回:
            是否满足匹配规则
        """
        event_type = event.get_type()
        return event_type == (cls.type or event_type) and await cls.rule(
            bot, event, state, stack, dependency_cache
        )

    @classmethod
    def type_updater(cls, func: T_TypeUpdater) -> T_TypeUpdater:
        """装饰一个函数来更改当前事件响应器的默认响应事件类型更新函数

        参数:
            func: 响应事件类型更新函数
        """
        cls._default_type_updater = Dependent[str].parse(
            call=func, allow_types=cls.HANDLER_PARAM_TYPES
        )
        return func

    @classmethod
    def permission_updater(cls, func: T_PermissionUpdater) -> T_PermissionUpdater:
        """装饰一个函数来更改当前事件响应器的默认会话权限更新函数

        参数:
            func: 会话权限更新函数
        """
        cls._default_permission_updater = Dependent[Permission].parse(
            call=func, allow_types=cls.HANDLER_PARAM_TYPES
        )
        return func

    @classmethod
    def append_handler(
        cls, handler: T_Handler, parameterless: Optional[Iterable[Any]] = None
    ) -> Dependent[Any]:
        handler_ = Dependent[Any].parse(
            call=handler,
            parameterless=parameterless,
            allow_types=cls.HANDLER_PARAM_TYPES,
        )
        cls.handlers.append(handler_)
        return handler_

    @classmethod
    def handle(
        cls, parameterless: Optional[Iterable[Any]] = None
    ) -> Callable[[T_Handler], T_Handler]:
        """装饰一个函数来向事件响应器直接添加一个处理函数

        参数:
            parameterless: 非参数类型依赖列表
        """

        def _decorator(func: T_Handler) -> T_Handler:
            cls.append_handler(func, parameterless=parameterless)
            return func

        return _decorator

    @classmethod
    def receive(
        cls, id: str = "", parameterless: Optional[Iterable[Any]] = None
    ) -> Callable[[T_Handler], T_Handler]:
        """装饰一个函数来指示 NoneBot 在接收用户新的一条消息后继续运行该函数

        参数:
            id: 消息 ID
            parameterless: 非参数类型依赖列表
        """

        async def _receive(event: Event, matcher: "Matcher") -> Union[None, NoReturn]:
            matcher.set_target(RECEIVE_KEY.format(id=id))
            if matcher.get_target() == RECEIVE_KEY.format(id=id):
                matcher.set_receive(id, event)
                return
            if matcher.get_receive(id, ...) is not ...:
                return
            await matcher.reject()

        _parameterless = (Depends(_receive), *(parameterless or ()))

        def _decorator(func: T_Handler) -> T_Handler:
            if cls.handlers and cls.handlers[-1].call is func:
                func_handler = cls.handlers[-1]
                new_handler = Dependent(
                    call=func_handler.call,
                    params=func_handler.params,
                    parameterless=Dependent.parse_parameterless(
                        tuple(_parameterless), cls.HANDLER_PARAM_TYPES
                    )
                    + func_handler.parameterless,
                )
                cls.handlers[-1] = new_handler
            else:
                cls.append_handler(func, parameterless=_parameterless)

            return func

        return _decorator

    @classmethod
    def got(
        cls,
        key: str,
        prompt: Optional[Union[str, Message, MessageSegment, MessageTemplate]] = None,
        parameterless: Optional[Iterable[Any]] = None,
    ) -> Callable[[T_Handler], T_Handler]:
        """装饰一个函数来指示 NoneBot 获取一个参数 `key`

        当要获取的 `key` 不存在时接收用户新的一条消息再运行该函数，
        如果 `key` 已存在则直接继续运行

        参数:
            key: 参数名
            prompt: 在参数不存在时向用户发送的消息
            parameterless: 非参数类型依赖列表
        """

        async def _key_getter(event: Event, matcher: "Matcher"):
            matcher.set_target(ARG_KEY.format(key=key))
            if matcher.get_target() == ARG_KEY.format(key=key):
                matcher.set_arg(key, event.get_message())
                return
            if matcher.get_arg(key, ...) is not ...:
                return
            await matcher.reject(prompt)

        _parameterless = (Depends(_key_getter), *(parameterless or ()))

        def _decorator(func: T_Handler) -> T_Handler:
            if cls.handlers and cls.handlers[-1].call is func:
                func_handler = cls.handlers[-1]
                new_handler = Dependent(
                    call=func_handler.call,
                    params=func_handler.params,
                    parameterless=Dependent.parse_parameterless(
                        tuple(_parameterless), cls.HANDLER_PARAM_TYPES
                    )
                    + func_handler.parameterless,
                )
                cls.handlers[-1] = new_handler
            else:
                cls.append_handler(func, parameterless=_parameterless)

            return func

        return _decorator

    @classmethod
    async def send(
        cls,
        message: Union[str, Message, MessageSegment, MessageTemplate],
        **kwargs: Any,
    ) -> Any:
        """发送一条消息给当前交互用户

        参数:
            message: 消息内容
            kwargs: {ref}`nonebot.adapters.Bot.send` 的参数，
                请参考对应 adapter 的 bot 对象 api
        """
        bot = current_bot.get()
        event = current_event.get()
        state = current_matcher.get().state
        if isinstance(message, MessageTemplate):
            _message = message.format(**state)
        else:
            _message = message
        return await bot.send(event=event, message=_message, **kwargs)

    @classmethod
    async def finish(
        cls,
        message: Optional[Union[str, Message, MessageSegment, MessageTemplate]] = None,
        **kwargs,
    ) -> NoReturn:
        """发送一条消息给当前交互用户并结束当前事件响应器

        参数:
            message: 消息内容
            kwargs: {ref}`nonebot.adapters.Bot.send` 的参数，
                请参考对应 adapter 的 bot 对象 api
        """
        if message is not None:
            await cls.send(message, **kwargs)
        raise FinishedException

    @classmethod
    async def pause(
        cls,
        prompt: Optional[Union[str, Message, MessageSegment, MessageTemplate]] = None,
        **kwargs,
    ) -> NoReturn:
        """发送一条消息给当前交互用户并暂停事件响应器，在接收用户新的一条消息后继续下一个处理函数

        参数:
            prompt: 消息内容
            kwargs: {ref}`nonebot.adapters.Bot.send` 的参数，
                请参考对应 adapter 的 bot 对象 api
        """
        if prompt is not None:
            await cls.send(prompt, **kwargs)
        raise PausedException

    @classmethod
    async def reject(
        cls,
        prompt: Optional[Union[str, Message, MessageSegment, MessageTemplate]] = None,
        **kwargs,
    ) -> NoReturn:
        """最近使用 `got` / `receive` 接收的消息不符合预期，
        发送一条消息给当前交互用户并将当前事件处理流程中断在当前位置，在接收用户新的一个事件后从头开始执行当前处理函数

        参数:
            prompt: 消息内容
            kwargs: {ref}`nonebot.adapters.Bot.send` 的参数，
                请参考对应 adapter 的 bot 对象 api
        """
        if prompt is not None:
            await cls.send(prompt, **kwargs)
        raise RejectedException

    @classmethod
    async def reject_arg(
        cls,
        key: str,
        prompt: Optional[Union[str, Message, MessageSegment, MessageTemplate]] = None,
        **kwargs,
    ) -> NoReturn:
        """最近使用 `got` 接收的消息不符合预期，
        发送一条消息给当前交互用户并将当前事件处理流程中断在当前位置，在接收用户新的一条消息后从头开始执行当前处理函数

        参数:
            key: 参数名
            prompt: 消息内容
            kwargs: {ref}`nonebot.adapters.Bot.send` 的参数，
                请参考对应 adapter 的 bot 对象 api
        """
        matcher = current_matcher.get()
        matcher.set_target(ARG_KEY.format(key=key))
        if prompt is not None:
            await cls.send(prompt, **kwargs)
        raise RejectedException

    @classmethod
    async def reject_receive(
        cls,
        id: str = "",
        prompt: Optional[Union[str, Message, MessageSegment, MessageTemplate]] = None,
        **kwargs,
    ) -> NoReturn:
        """最近使用 `receive` 接收的消息不符合预期，
        发送一条消息给当前交互用户并将当前事件处理流程中断在当前位置，在接收用户新的一个事件后从头开始执行当前处理函数

        参数:
            id: 消息 id
            prompt: 消息内容
            kwargs: {ref}`nonebot.adapters.Bot.send` 的参数，
                请参考对应 adapter 的 bot 对象 api
        """
        matcher = current_matcher.get()
        matcher.set_target(RECEIVE_KEY.format(id=id))
        if prompt is not None:
            await cls.send(prompt, **kwargs)
        raise RejectedException

    @classmethod
    def skip(cls) -> NoReturn:
        """跳过当前事件处理函数，继续下一个处理函数

        通常在事件处理函数的依赖中使用。
        """
        raise SkippedException

    @overload
    def get_receive(self, id: str) -> Union[Event, None]:
        ...

    @overload
    def get_receive(self, id: str, default: T) -> Union[Event, T]:
        ...

    def get_receive(
        self, id: str, default: Optional[T] = None
    ) -> Optional[Union[Event, T]]:
        """获取一个 `receive` 事件

        如果没有找到对应的事件，返回 `default` 值
        """
        return self.state.get(RECEIVE_KEY.format(id=id), default)

    def set_receive(self, id: str, event: Event) -> None:
        """设置一个 `receive` 事件"""
        self.state[RECEIVE_KEY.format(id=id)] = event
        self.state[LAST_RECEIVE_KEY] = event

    @overload
    def get_last_receive(self) -> Union[Event, None]:
        ...

    @overload
    def get_last_receive(self, default: T) -> Union[Event, T]:
        ...

    def get_last_receive(
        self, default: Optional[T] = None
    ) -> Optional[Union[Event, T]]:
        """获取最近一次 `receive` 事件

        如果没有事件，返回 `default` 值
        """
        return self.state.get(LAST_RECEIVE_KEY, default)

    @overload
    def get_arg(self, key: str) -> Union[Message, None]:
        ...

    @overload
    def get_arg(self, key: str, default: T) -> Union[Message, T]:
        ...

    def get_arg(
        self, key: str, default: Optional[T] = None
    ) -> Optional[Union[Message, T]]:
        """获取一个 `got` 消息

        如果没有找到对应的消息，返回 `default` 值
        """
        return self.state.get(ARG_KEY.format(key=key), default)

    def set_arg(self, key: str, message: Message) -> None:
        """设置一个 `got` 消息"""
        self.state[ARG_KEY.format(key=key)] = message

    def set_target(self, target: str, cache: bool = True) -> None:
        if cache:
            self.state[REJECT_CACHE_TARGET] = target
        else:
            self.state[REJECT_TARGET] = target

    @overload
    def get_target(self) -> Union[str, None]:
        ...

    @overload
    def get_target(self, default: T) -> Union[str, T]:
        ...

    def get_target(self, default: Optional[T] = None) -> Optional[Union[str, T]]:
        return self.state.get(REJECT_TARGET, default)

    def stop_propagation(self):
        """阻止事件传播"""
        self.block = True

    async def update_type(
        self,
        bot: Bot,
        event: Event,
        stack: Optional[AsyncExitStack] = None,
        dependency_cache: Optional[T_DependencyCache] = None,
    ) -> str:
        updater = self.__class__._default_type_updater
        return (
            await updater(
                bot=bot,
                event=event,
                state=self.state,
                matcher=self,
                stack=stack,
                dependency_cache=dependency_cache,
            )
            if updater
            else "message"
        )

    async def update_permission(
        self,
        bot: Bot,
        event: Event,
        stack: Optional[AsyncExitStack] = None,
        dependency_cache: Optional[T_DependencyCache] = None,
    ) -> Permission:
        if updater := self.__class__._default_permission_updater:
            return await updater(
                bot=bot,
                event=event,
                state=self.state,
                matcher=self,
                stack=stack,
                dependency_cache=dependency_cache,
            )
        return Permission(User.from_event(event, perm=self.permission))

    async def resolve_reject(self):
        handler = current_handler.get()
        self.handlers.insert(0, handler)
        if REJECT_CACHE_TARGET in self.state:
            self.state[REJECT_TARGET] = self.state[REJECT_CACHE_TARGET]

    @contextmanager
    def ensure_context(self, bot: Bot, event: Event):
        b_t = current_bot.set(bot)
        e_t = current_event.set(event)
        m_t = current_matcher.set(self)
        try:
            yield
        finally:
            current_bot.reset(b_t)
            current_event.reset(e_t)
            current_matcher.reset(m_t)

    async def simple_run(
        self,
        bot: Bot,
        event: Event,
        state: T_State,
        stack: Optional[AsyncExitStack] = None,
        dependency_cache: Optional[T_DependencyCache] = None,
    ):
        logger.trace(
            f"{self} run with incoming args: "
            f"bot={bot}, event={event!r}, state={state!r}"
        )

        with self.ensure_context(bot, event):
            try:
                # Refresh preprocess state
                self.state.update(state)

                while self.handlers:
                    handler = self.handlers.pop(0)
                    current_handler.set(handler)
                    logger.debug(f"Running handler {handler}")
                    try:
                        await handler(
                            matcher=self,
                            bot=bot,
                            event=event,
                            state=self.state,
                            stack=stack,
                            dependency_cache=dependency_cache,
                        )
                    except SkippedException:
                        logger.debug(f"Handler {handler} skipped")
            except StopPropagation:
                self.block = True
            finally:
                logger.info(f"{self} running complete")

    # 运行handlers
    async def run(
        self,
        bot: Bot,
        event: Event,
        state: T_State,
        stack: Optional[AsyncExitStack] = None,
        dependency_cache: Optional[T_DependencyCache] = None,
    ):
        try:
            await self.simple_run(bot, event, state, stack, dependency_cache)

        except RejectedException:
            await self.resolve_reject()
            type_ = await self.update_type(bot, event, stack, dependency_cache)
            permission = await self.update_permission(
                bot, event, stack, dependency_cache
            )

            self.new(
                type_,
                Rule(),
                permission,
                self.handlers,
                temp=True,
                priority=0,
                block=True,
                source=self.__class__._source,
                expire_time=bot.config.session_expire_timeout,
                default_state=self.state,
                default_type_updater=self.__class__._default_type_updater,
                default_permission_updater=self.__class__._default_permission_updater,
            )
        except PausedException:
            type_ = await self.update_type(bot, event, stack, dependency_cache)
            permission = await self.update_permission(
                bot, event, stack, dependency_cache
            )

            self.new(
                type_,
                Rule(),
                permission,
                self.handlers,
                temp=True,
                priority=0,
                block=True,
                source=self.__class__._source,
                expire_time=bot.config.session_expire_timeout,
                default_state=self.state,
                default_type_updater=self.__class__._default_type_updater,
                default_permission_updater=self.__class__._default_permission_updater,
            )
        except FinishedException:
            pass<|MERGE_RESOLUTION|>--- conflicted
+++ resolved
@@ -26,12 +26,8 @@
 
 from nonebot.log import logger
 from nonebot.internal.rule import Rule
-<<<<<<< HEAD
+from nonebot.utils import classproperty
 from nonebot.dependencies import Param, Dependent
-=======
-from nonebot.utils import classproperty
-from nonebot.dependencies import Dependent
->>>>>>> 6c7b6a95
 from nonebot.internal.permission import User, Permission
 from nonebot.internal.adapter import (
     Bot,
