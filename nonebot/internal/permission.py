import asyncio
from contextlib import AsyncExitStack
<<<<<<< HEAD
from typing import Any, Set, Tuple, Union, NoReturn, Optional
=======
from typing import Set, Tuple, Union, NoReturn, Optional
>>>>>>> c6eef06b

from nonebot.dependencies import Dependent
from nonebot.utils import run_coro_with_catch
from nonebot.exception import SkippedException
from nonebot.typing import T_DependencyCache, T_PermissionChecker

from .adapter import Bot, Event
from .params import BotParam, EventParam, DependParam, DefaultParam


class Permission:
    """{ref}`nonebot.matcher.Matcher` 权限类。

    当事件传递时，在 {ref}`nonebot.matcher.Matcher` 运行前进行检查。

    参数:
        checkers: PermissionChecker

    用法:
        ```python
        Permission(async_function) | sync_function
        # 等价于
        Permission(async_function, sync_function)
        ```
    """

    __slots__ = ("checkers",)

    HANDLER_PARAM_TYPES = [
        DependParam,
        BotParam,
        EventParam,
        DefaultParam,
    ]

    def __init__(self, *checkers: Union[T_PermissionChecker, Dependent[bool]]) -> None:
        self.checkers: Set[Dependent[bool]] = {
            checker
            if isinstance(checker, Dependent)
            else Dependent[bool].parse(
                call=checker, allow_types=self.HANDLER_PARAM_TYPES
            )
            for checker in checkers
        }
        """存储 `PermissionChecker`"""

    def __repr__(self) -> str:
        return f"Permission({', '.join(repr(checker) for checker in self.checkers)})"

    async def __call__(
        self,
        bot: Bot,
        event: Event,
        stack: Optional[AsyncExitStack] = None,
        dependency_cache: Optional[T_DependencyCache] = None,
    ) -> bool:
        """检查是否满足某个权限

        参数:
            bot: Bot 对象
            event: Event 对象
            stack: 异步上下文栈
            dependency_cache: 依赖缓存
        """
        if not self.checkers:
            return True
        results = await asyncio.gather(
            *(
                run_coro_with_catch(
                    checker(
                        bot=bot,
                        event=event,
                        stack=stack,
                        dependency_cache=dependency_cache,
                    ),
                    (SkippedException,),
                    False,
                )
                for checker in self.checkers
            ),
        )
        return any(results)

    def __and__(self, other: object) -> NoReturn:
        raise RuntimeError("And operation between Permissions is not allowed.")

    def __or__(
        self, other: Optional[Union["Permission", T_PermissionChecker]]
    ) -> "Permission":
        if other is None:
            return self
        elif isinstance(other, Permission):
            return Permission(*self.checkers, *other.checkers)
        else:
            return Permission(*self.checkers, other)

    def __ror__(
        self, other: Optional[Union["Permission", T_PermissionChecker]]
    ) -> "Permission":
        if other is None:
            return self
        elif isinstance(other, Permission):
            return Permission(*other.checkers, *self.checkers)
        else:
            return Permission(other, *self.checkers)


class User:
    """检查当前事件是否属于指定会话

    参数:
        users: 会话 ID 元组
        perm: 需同时满足的权限
    """

    __slots__ = ("users", "perm")

    def __init__(
        self, users: Tuple[str, ...], perm: Optional[Permission] = None
    ) -> None:
        self.users = users
        self.perm = perm

    def __repr__(self) -> str:
        return (
            f"User(users={self.users}"
            + (f", permission={self.perm})" if self.perm else "")
            + ")"
        )

    async def __call__(self, bot: Bot, event: Event) -> bool:
        return bool(
            event.get_session_id() in self.users
            and (self.perm is None or await self.perm(bot, event))
        )


def USER(*users: str, perm: Optional[Permission] = None):
    """匹配当前事件属于指定会话

    参数:
        user: 会话白名单
        perm: 需要同时满足的权限
    """

    return Permission(User(users, perm))<|MERGE_RESOLUTION|>--- conflicted
+++ resolved
@@ -1,10 +1,6 @@
 import asyncio
 from contextlib import AsyncExitStack
-<<<<<<< HEAD
-from typing import Any, Set, Tuple, Union, NoReturn, Optional
-=======
 from typing import Set, Tuple, Union, NoReturn, Optional
->>>>>>> c6eef06b
 
 from nonebot.dependencies import Dependent
 from nonebot.utils import run_coro_with_catch
