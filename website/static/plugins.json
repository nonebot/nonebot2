[
  {
    "module_name": "nonebot_plugin_status",
    "project_link": "nonebot-plugin-status",
    "name": "服务器状态查看",
    "desc": "通过戳一戳获取服务器状态",
    "author": "yanyongyu",
    "homepage": "https://github.com/cscs181/QQ-GitHub-Bot/tree/master/src/plugins/nonebot_plugin_status",
    "tags": [
      {
        "label": "t:server",
        "color": "#aeeaa8"
      }
    ],
    "is_official": true
  },
  {
    "module_name": "haruka_bot",
    "project_link": "haruka-bot",
    "name": "HarukaBot",
    "desc": "将B站UP主的动态和直播信息推送至QQ",
    "author": "SK-415",
    "homepage": "https://github.com/SK-415/HarukaBot",
    "tags": [
      {
        "label": "t:bilibili",
        "color": "#e55d80"
      }
    ],
    "is_official": false
  },
  {
    "module_name": "nonebot_plugin_rauthman",
    "project_link": "nonebot-plugin-rauthman",
    "name": "RAM 授权管理",
    "desc": "基于规则的授权管理",
    "author": "Lancercmd",
    "homepage": "https://github.com/Lancercmd/nonebot_plugin_rauthman",
    "tags": [
      {
        "label": "t:rule",
        "color": "#4ec9b0"
      }
    ],
    "is_official": false
  },
  {
    "module_name": "nonebot_plugin_docs",
    "project_link": "nonebot-plugin-docs",
    "author": "nonebot",
    "desc": "在本地浏览NoneBot文档",
    "name": "NoneBot离线文档",
    "homepage": "https://github.com/nonebot/nonebot2/tree/master/packages/nonebot-plugin-docs",
    "tags": [],
    "is_official": true
  },
  {
    "module_name": "nonebot_plugin_sentry",
    "project_link": "nonebot-plugin-sentry",
    "author": "yanyongyu",
    "desc": "使用Sentry监控机器人日志并处理报错",
    "name": "Sentry日志监控",
    "homepage": "https://github.com/cscs181/QQ-GitHub-Bot/tree/master/src/plugins/nonebot_plugin_sentry",
    "tags": [
      {
        "label": "t:log",
        "color": "#6be3ea"
      }
    ],
    "is_official": true
  },
  {
    "module_name": "nonebot_plugin_apscheduler",
    "project_link": "nonebot-plugin-apscheduler",
    "author": "yanyongyu",
    "desc": "APScheduler 定时任务插件",
    "name": "定时任务",
    "homepage": "https://github.com/nonebot/plugin-apscheduler",
    "tags": [],
    "is_official": true
  },
  {
    "module_name": "nonebot_plugin_picsearcher",
    "project_link": "nonebot-plugin-picsearcher",
    "author": "synodriver",
    "desc": "从基本上所有你想的出名字的搜图平台找图片",
    "name": "图片搜索",
    "homepage": "https://github.com/synodriver/nonebot_plugin_picsearcher",
    "tags": [],
    "is_official": false
  },
  {
    "module_name": "nonebot_plugin_navicat",
    "project_link": "nonebot-plugin-navicat",
    "author": "synodriver",
    "desc": "连接至各种数据库,为其他插件导出连接对象",
    "name": "通用数据库连接",
    "homepage": "https://github.com/synodriver/nonebot_plugin_navicat",
    "tags": [],
    "is_official": false
  },
  {
    "module_name": "nonebot_plugin_translator",
    "project_link": "nonebot-plugin-translator",
    "author": "Lancercmd",
    "desc": "基于腾讯机器翻译 TMT",
    "name": "多语种翻译插件",
    "homepage": "https://github.com/Lancercmd/nonebot_plugin_translator",
    "tags": [
      {
        "label": "t:func",
        "color": "#dcdcaa"
      }
    ],
    "is_official": false
  },
  {
    "module_name": "nonebot_plugin_mqtt",
    "project_link": "nonebot-plugin-mqtt",
    "author": "synodriver",
    "desc": "接入mqtt网络,订阅和发布消息",
    "name": "mqtt接入",
    "homepage": "https://github.com/synodriver/nonebot_plugin_mqtt",
    "tags": [],
    "is_official": false
  },
  {
    "module_name": "nonebot_plugin_songpicker2",
    "project_link": "nonebot-plugin-songpicker2",
    "author": "maxesisn",
    "desc": "点播歌曲，支持候选菜单、热评显示，数据源为网易云",
    "name": "songpicker2",
    "homepage": "https://github.com/maxesisn/nonebot_plugin_songpicker2",
    "tags": [],
    "is_official": false
  },
  {
    "module_name": "nonebot_plugin_strman",
    "project_link": "nonebot-plugin-strman",
    "author": "echobot-dev",
    "desc": "通过字符串标签在文件中集中管理字符串",
    "name": "字符串管理工具",
    "homepage": "https://github.com/echobot-dev/nonebot-plugin-strman",
    "tags": [],
    "is_official": false
  },
  {
    "module_name": "nonebot_bison",
    "project_link": "nonebot-bison",
    "author": "felinae98",
    "desc": "订阅来自微博，B站，网易云，RSS以及各种网站的动态，转发到QQ群中",
    "name": "Bison",
    "homepage": "https://github.com/felinae98/nonebot-bison",
    "tags": [
      {
        "label": "a:onebot",
        "color": "#000000"
      }
    ],
    "is_official": false
  },
  {
    "module_name": "nonebot-plugin-ncm",
    "project_link": "nonebot-plugin-ncm",
    "author": "kitUIN",
    "desc": "网易云 无损音乐 点歌/下载",
    "name": "网易云无损音乐下载",
    "homepage": "https://github.com/kitUIN/nonebot-plugin-ncm",
    "tags": [
      {
        "label": "a:onebot",
        "color": "#000000"
      },
      {
        "label": "a:cqhttp",
        "color": "#000000"
      },
      {
        "label": "t:Netease",
        "color": "#ec4141"
      }
    ],
    "is_official": false
  },
  {
    "module_name": "nonebot_plugin_cocdicer",
    "project_link": "nonebot-plugin-cocdicer",
    "author": "abrahum",
    "desc": "COC跑团骰子娘",
    "name": "nonebot-plugin-cocdicer",
    "homepage": "https://github.com/abrahum/nonebot_plugin_cocdicer",
    "tags": [],
    "is_official": false
  },
  {
    "module_name": "nonebot_plugin_trpglogger",
    "project_link": "nonebot-plugin-trpglogger",
    "author": "j1g5awi",
    "desc": "记录跑团记录并上传",
    "name": "跑团记录记录器",
    "homepage": "https://github.com/thereisnodice/TRPGLogger",
    "tags": [
      {
        "label": "t:TRPG",
        "color": "#80070B"
      }
    ],
    "is_official": false
  },
  {
    "module_name": "nonebot_plugin_r6s",
    "project_link": "nonebot-plugin-r6s",
    "author": "abrahum",
    "desc": "查询彩虹六号玩家信息",
    "name": "nonebot-plugin-r6s",
    "homepage": "https://github.com/abrahum/nonebot_plugin_r6s",
    "tags": [],
    "is_official": false
  },
  {
    "module_name": "nonebot_plugin_guess",
    "project_link": "nonebot-plugin-guess",
    "author": "ffreemt",
    "desc": "多次互动猜名字游戏，自带猜城市名，可定制",
    "name": "猜猜看",
    "homepage": "https://github.com/ffreemt/nonebot-plugin-guess-game",
    "tags": [],
    "is_official": false
  },
  {
    "module_name": "nonebot_plugin_abbrreply",
    "project_link": "nonebot-plugin-abbrreply",
    "author": "anlen123",
    "desc": "输入拼音首字母，猜测文字",
    "name": "缩写查询器",
    "homepage": "https://github.com/anlen123/nonebot_plugin_abbrreply",
    "tags": [],
    "is_official": false
  },
  {
    "module_name": "nonebot_plugin_biliav",
    "project_link": "nonebot-plugin-biliav",
    "author": "knva",
    "desc": "将用户发的av号或者bv号转成小程序返回",
    "name": "biliav小程序转换器",
    "homepage": "https://github.com/knva/nonebot_plugin_biliav",
    "tags": [],
    "is_official": false
  },
  {
    "module_name": "nonebot_plugin_manager",
    "project_link": "nonebot-plugin-manager",
    "name": "插件管理器",
    "desc": "基于 import hook 的插件管理",
    "author": "j1g5awi",
    "homepage": "https://github.com/nonepkg/nonebot-plugin-manager",
    "tags": [
      {
        "label": "t:PluginManager",
        "color": "#80070B"
      }
    ],
    "is_official": false
  },
  {
    "module_name": "nonebot_plugin_analysis_bilibili",
    "project_link": "nonebot-plugin-analysis-bilibili",
    "name": "bilibili视频、番剧解析",
    "desc": "自动解析bilibili视频、番剧解析",
    "author": "mengshouer",
    "homepage": "https://github.com/mengshouer/nonebot_plugin_analysis_bilibili",
    "tags": [],
    "is_official": false
  },
  {
    "module_name": "nonebot_plugin_localstore",
    "project_link": "nonebot-plugin-localstore",
    "name": "本地数据存储",
    "desc": "存储插件数据至本地文件",
    "author": "yanyongyu",
    "homepage": "https://github.com/nonebot/plugin-localstore",
    "tags": [],
    "is_official": true
  },
  {
    "module_name": "nonebot_plugin_puppet",
    "project_link": "nonebot-plugin-puppet",
    "name": "nonebot_plugin_puppet",
    "desc": "高度自定义的会话转接",
    "author": "j1g5awi",
    "homepage": "https://github.com/nonepkg/nonebot-plugin-puppet",
    "tags": [
      {
        "label": "a:cqhttp",
        "color": "#000000"
      }
    ],
    "is_official": false
  },
  {
    "module_name": "nonebot_plugin_mcstatus",
    "project_link": "nonebot-plugin-mcstatus",
    "name": "Minecraft 服务器状态查询",
    "desc": "顾名思义",
    "author": "j1g5awi",
    "homepage": "https://github.com/nonepkg/nonebot-plugin-mcstatus",
    "tags": [
      {
        "label": "t:Minecraft",
        "color": "#80070B"
      }
    ],
    "is_official": false
  },
  {
    "module_name": "nonebot_plugin_help",
    "project_link": "nonebot-plugin-help",
    "name": "Nonebot2插件轻量帮助列表",
    "desc": "读取并提供已加载Nonebot2插件开发者提供的帮助信息（用途）",
    "author": "XZhouQD",
    "homepage": "https://github.com/XZhouQD/nonebot-plugin-help",
    "tags": [],
    "is_official": false
  },
  {
    "module_name": "nonebot_plugin_gamedraw",
    "project_link": "nonebot-plugin-gamedraw",
    "name": "nonebot_plugin_gamedraw",
    "desc": "基于爬取wiki实现自动更新的抽卡，目前支持赛马娘，原神，明日方舟，坎公骑冠剑，公主连结(国/台)，碧蓝航线，FGO，阴阳师",
    "author": "HibiKier",
    "homepage": "https://github.com/HibiKier/nonebot_plugin_gamedraw",
    "tags": [],
    "is_official": false
  },
  {
    "module_name": "nonebot_plugin_alias",
    "project_link": "nonebot-plugin-alias",
    "name": "alias命令别名",
    "desc": "为复杂的命令创建别名",
    "author": "MeetWq",
    "homepage": "https://github.com/MeetWq/nonebot-plugin-alias",
    "tags": [],
    "is_official": false
  },
  {
    "module_name": "nonebot_plugin_withdraw",
    "project_link": "nonebot-plugin-withdraw",
    "name": "Nonebot2 消息撤回插件",
    "desc": "用于让机器人撤回自己发出的消息",
    "author": "MeetWq",
    "homepage": "https://github.com/MeetWq/nonebot-plugin-withdraw",
    "tags": [],
    "is_official": false
  },
  {
    "module_name": "nonebot_plugin_pixivrank_search",
    "project_link": "nonebot-plugin-pixivrank-search",
    "name": "nonebot_plugin_pixivrank_search",
    "desc": "基于RSSHUB阅读器的P站排行和P站搜图",
    "author": "HibiKier",
    "homepage": "https://github.com/HibiKier/nonebot_plugin_pixivrank_search",
    "tags": [],
    "is_official": false
  },
  {
    "module_name": "nonebot_plugin_russian",
    "project_link": "nonebot-plugin-russian",
    "name": "nonebot_plugin_russian",
    "desc": "群内小游戏，使用金币赌注的俄罗斯轮盘",
    "author": "HibiKier",
    "homepage": "https://github.com/HibiKier/nonebot_plugin_russian",
    "tags": [],
    "is_official": false
  },
  {
    "module_name": "nonebot_plugin_setu",
    "project_link": "nonebot-plugin-setu",
    "name": "nonebot_plugin_setu",
    "desc": "基于loliconImage Api的涩图插件，内置涩图CD",
    "author": "ayanamiblhx",
    "homepage": "https://github.com/ayanamiblhx/nonebot_plugin_setu",
    "tags": [],
    "is_official": false
  },
  {
    "module_name": "nonebot_plugin_heweather",
    "project_link": "nonebot-plugin-heweather",
    "name": "和风天气",
    "desc": "获取和风天气信息并转换为图片",
    "author": "kexue-z",
    "homepage": "https://github.com/kexue-z/nonebot-plugin-heweather",
    "tags": [
      {
        "label": "a:onebot",
        "color": "#000000"
      }
    ],
    "is_official": false
  },
  {
    "module_name": "nonebot_plugin_autohelp",
    "project_link": "nonebot-plugin-autohelp",
    "name": "nonebot-plugin-autohelp",
    "desc": "响应help/菜单/帮助(群消息或私信)并提供已载入插件的帮助信息（如命令名，aliases，模块文档）",
    "author": "ffreemt",
    "homepage": "https://github.com/ffreemt/nonebot-plugin-autohelp",
    "tags": [],
    "is_official": false
  },
  {
    "module_name": "nonebot_plugin_flexperm",
    "project_link": "nonebot-plugin-flexperm",
    "name": "nonebot-plugin-flexperm",
    "desc": "精细化的 NoneBot 权限管理插件",
    "author": "rmuchan",
    "homepage": "https://github.com/rmuchan/nonebot-plugin-flexperm",
    "tags": [],
    "is_official": false
  },
  {
    "module_name": "nonebot_plugin_epicfree",
    "project_link": "nonebot-plugin-epicfree",
    "name": "Epic 限免游戏资讯",
    "desc": "EpicGameStore 喜加一资讯插件，发送「喜加一」逝世看吧！",
    "author": "monsterxcn",
    "homepage": "https://github.com/monsterxcn/nonebot_plugin_epicfree",
    "tags": [],
    "is_official": false
  },
  {
    "module_name": "ELF_RSS2",
    "project_link": "ELF-RSS",
    "name": "ELF_RSS",
    "desc": "QQ机器人 RSS订阅 插件，订阅源建议选择 RSSHub",
    "author": "Quan666",
    "homepage": "https://github.com/Quan666/ELF_RSS",
    "tags": [],
    "is_official": false
  },
  {
    "module_name": "nonebot_plugin_atri",
    "project_link": "nonebot-plugin-atri",
    "name": "ATRI语音包",
    "desc": "一个ATRI语音包，基于文本相似度匹配回复",
    "author": "FYWinds",
    "homepage": "https://github.com/FYWinds/nonebot-plugin-atri",
    "tags": [
      {
        "label": "a:onebot",
        "color": "#000000"
      },
      {
        "label": "a:cqhttp",
        "color": "#000000"
      }
    ],
    "is_official": false
  },
  {
    "module_name": "nonebot_plugin_filehost",
    "project_link": "nonebot-plugin-filehost",
    "name": "HTTP静态文件托管",
    "desc": "一款 HTTP 静态文件托管插件, 为跨机文件传输提供了优雅的解决方案",
    "author": "mnixry",
    "homepage": "https://github.com/mnixry/nonebot-plugin-filehost",
    "tags": [],
    "is_official": true
  },
  {
    "module_name": "nonebot_plugin_simplemusic",
    "project_link": "nonebot-plugin-simplemusic",
    "name": "SimpleMusic",
    "desc": "最简Q群点歌插件，支持QQ音乐、网易云、酷我、酷狗、咪咕、B站音频区",
    "author": "MeetWq",
    "homepage": "https://github.com/MeetWq/nonebot-plugin-simplemusic",
    "tags": [
      {
        "label": "a:onebot",
        "color": "#000000"
      }
    ],
    "is_official": false
  },
  {
    "module_name": "nonebot_plugin_phlogo",
    "project_link": "nonebot-plugin-phlogo",
    "name": "pornhub风格图标生成",
    "desc": "生成pornhub风格logo",
    "author": "kexue-z",
    "homepage": "https://github.com/kexue-z/nonebot-plugin-phlogo",
    "tags": [],
    "is_official": false
  },
  {
    "module_name": "nb2chan",
    "project_link": "nb2chan",
    "name": "nb2chan",
    "desc": "Nonebot2酱推送",
    "author": "yucongo",
    "homepage": "https://github.com/ffreemt/nb2chan",
    "tags": [],
    "is_official": false
  },
  {
    "module_name": "nonebot_plugin_setu_now",
    "project_link": "nonebot-plugin-setu-now",
    "name": "nonebot-plugin-setu-now",
    "desc": "另一个色图插件，即时下载并保存，可选WebDAV。可选特殊色图",
    "author": "kexue-z",
    "homepage": "https://github.com/kexue-z/nonebot-plugin-setu-now",
    "tags": [
      {
        "label": "a:onebot",
        "color": "#000000"
      }
    ],
    "is_official": false
  },
  {
    "module_name": "leetcode",
    "project_link": "nonebot-plugin-leetcode",
    "name": "leetcode提醒机器人",
    "desc": " 安装该插件后能往指定qq和指定qq群定时发送leetcode每日一题",
    "author": "zxz0415",
    "homepage": "https://github.com/zxz0415/leetcode",
    "tags": [],
    "is_official": false
  },
  {
    "module_name": "nonebot_plugin_youthstudy",
    "project_link": "nonebot-plugin-youthstudy",
    "name": "nonebot_plugin_youthstudy",
    "desc": "基于nonebot的青年大学习插件，用来获取最新一期的青年大学习答案",
    "author": "ayanamiblhx",
    "homepage": "https://github.com/ayanamiblhx/nonebot_plugin_youthstudy",
    "tags": [],
    "is_official": false
  },
  {
    "module_name": "gocqapi",
    "project_link": "gocqapi",
    "name": "gocqapi",
    "desc": "对 go-cqhttp 的 API 调用添加了类型注解与滥用OOP的返回值Model支持，远离魔法方法的Dict[Any, Any]",
    "author": "FYWinds",
    "homepage": "https://github.com/FYWinds/gocqapi",
    "tags": [
      {
        "label": "a:onebot",
        "color": "#000000"
      },
      {
        "label": "a:cqhttp",
        "color": "#000000"
      }
    ],
    "is_official": false
  },
  {
    "module_name": "nonebot_plugin_asoulcnki",
    "project_link": "nonebot-plugin-asoulcnki",
    "name": "枝网查重",
    "desc": "随机小作文；查询发病小作文复制比",
    "author": "MeetWq",
    "homepage": "https://github.com/MeetWq/nonebot-plugin-asoulcnki",
    "tags": [],
    "is_official": false
  },
  {
    "module_name": "nonebot_plugin_petpet",
    "project_link": "nonebot-plugin-petpet",
    "name": "头像表情包",
    "desc": "制作摸头等头像相关沙雕表情包",
    "author": "MeetWq",
    "homepage": "https://github.com/MeetWq/nonebot-plugin-petpet",
    "tags": [],
    "is_official": false
  },
  {
    "module_name": "nonebot_plugin_shindan",
    "project_link": "nonebot-plugin-shindan",
    "name": "ShindanMaker",
    "desc": "使用 ShindanMaker 网站的趣味占卜",
    "author": "MeetWq",
    "homepage": "https://github.com/MeetWq/nonebot-plugin-shindan",
    "tags": [],
    "is_official": false
  },
  {
    "module_name": "nonebot_plugin_vf",
    "project_link": "nonebot-plugin-vf",
    "name": "虚拟朋友",
    "desc": "基于小冰框架的人工智能聊天机器人",
    "author": "snowyfirefly",
    "homepage": "https://github.com/snowyfirefly/VirtualFriends",
    "tags": [],
    "is_official": false
  },
  {
    "module_name": "nonebot_plugin_code",
    "project_link": "nonebot-plugin-code",
    "name": "在线运行代码",
    "desc": "在线运行代码插件，支持输入",
    "author": "yzyyz1387",
    "homepage": "https://github.com/yzyyz1387/nonebot_plugin_code",
    "tags": [
      {
        "label": "t:func",
        "color": "#dcdcaa"
      }
    ],
    "is_official": false
  },
  {
    "module_name": "nonebot_plugin_heisi",
    "project_link": "nonebot-plugin-heisi",
    "name": "随机黑丝",
    "desc": "发送一张黑丝涩图，内置CD",
    "author": "yzyyz1387",
    "homepage": "https://github.com/yzyyz1387/nonebot_plugin_heisi",
    "tags": [],
    "is_official": false
  },
  {
    "module_name": "nonebot_plugin_picsbank",
    "project_link": "nonebot-plugin-picsbank",
    "name": "picsbank",
    "desc": "匹配图片进行回答",
    "author": "Diaosi1111",
    "homepage": "https://github.com/Diaosi1111/nonebot_plugin_picsbank",
    "tags": [],
    "is_official": false
  },
  {
    "module_name": "nonebot_plugin_tvseries",
    "project_link": "nonebot-plugin-tvseries",
    "name": "剧集更新列表",
    "desc": "获取聚集更新",
    "author": "kexue-z",
    "homepage": "https://github.com/kexue-z/nonebot-plugin-tvseries",
    "tags": [
      {
        "label": "a:onebot",
        "color": "#000000"
      }
    ],
    "is_official": false
  },
  {
    "module_name": "nonebot_plugin_lolmatch",
    "project_link": "nonebot-plugin-lolmatch",
    "name": "lol比赛信息",
    "desc": "简单的lol比赛信息插件，订阅后会定时推送当日比赛结果",
    "author": "Diaosi1111",
    "homepage": "https://github.com/Diaosi1111/nonebot_plugin_lolmatch",
    "tags": [],
    "is_official": false
  },
  {
    "module_name": "OlivOS",
    "project_link": "olivos.nb2",
    "name": "OlivOS.nb2",
    "desc": "在 NoneBot2 中加载 OlivOS 插件",
    "author": "j1g5awi",
    "homepage": "https://github.com/nonepkg/OlivOS.nb2",
    "tags": [
      {
        "label": "t:OlivOS",
        "color": "#00a0ea"
      }
    ],
    "is_official": false
  },
  {
    "module_name": "nonebot_plugin_htmlrender",
    "project_link": "nonebot-plugin-htmlrender",
    "name": "通过浏览器来生成图片",
    "desc": "通过playwright加一点点前端知识来简单的生成图片",
    "author": "kexue-z",
    "homepage": "https://github.com/kexue-z/nonebot-plugin-htmlrender",
    "tags": [
      {
        "label": "a:onebot",
        "color": "#000000"
      }
    ],
    "is_official": false
  },
  {
    "module_name": "nonebot_plugin_admin",
    "project_link": "nonebot-plugin-admin",
    "name": "简易群管",
    "desc": "简易群管 踢 禁 改",
    "author": "yzyyz1387",
    "homepage": "https://github.com/yzyyz1387/nonebot_plugin_admin",
    "tags": [],
    "is_official": false
  },
  {
    "module_name": "nonebot_plugin_logo",
    "project_link": "nonebot-plugin-logo",
    "name": "多种风格logo生成",
    "desc": "PornHub、Youtube 等风格logo生成",
    "author": "MeetWq",
    "homepage": "https://github.com/MeetWq/nonebot-plugin-logo",
    "tags": [],
    "is_official": false
  },
  {
    "module_name": "nonebot_plugin_memes",
    "project_link": "nonebot-plugin-memes",
    "name": "表情包制作",
    "desc": "鲁迅说、喜报 等表情包制作",
    "author": "MeetWq",
    "homepage": "https://github.com/MeetWq/nonebot-plugin-memes",
    "tags": [],
    "is_official": false
  },
  {
    "module_name": "nonebot_plugin_repeater",
    "project_link": "nonebot-plugin-repeater",
    "name": "群聊复读机",
    "desc": "谁不喜欢+1呢？",
    "author": "ninthseason",
    "homepage": "https://github.com/ninthseason/nonebot-plugin-repeater",
    "tags": [],
    "is_official": false
  },
  {
    "module_name": "nonebot_plugin_directlinker",
    "project_link": "nonebot-plugin-directlinker",
    "name": "群文件直链提取器",
    "desc": "提取群文件的下载直链。",
    "author": "ninthseason",
    "homepage": "https://github.com/ninthseason/nonebot-plugin-directlinker",
    "tags": [
      {
        "label": "a:cqhttp",
        "color": "#ea5252"
      }
    ],
    "is_official": false
  },
  {
    "module_name": "nonebot_plugin_forwarder",
    "project_link": "nonebot-plugin-forwarder",
    "name": "转发姬",
    "desc": "群聊消息实时转发",
    "author": "ninthseason",
    "homepage": "https://github.com/ninthseason/nonebot_plugin_forwarder",
    "tags": [],
    "is_official": false
  },
  {
    "module_name": "nonebot_plugin_roll",
    "project_link": "nonebot-plugin-roll",
    "name": "扔骰子",
    "desc": "掷骰！扔出指定个数的多面骰子🎲",
    "author": "KafCoppelia",
    "homepage": "https://github.com/KafCoppelia/nonebot_plugin_roll",
    "tags": [
      {
        "label": "t:roll",
        "color": "#ea5252"
      }
    ],
    "is_official": false
  },
  {
    "module_name": "nonebot_plugin_crazy_thursday",
    "project_link": "nonebot-plugin-crazy-thursday",
    "name": "疯狂星期四",
    "desc": "天天疯狂！随机输出KFC疯狂星期四文案🍗",
    "author": "KafCoppelia",
    "homepage": "https://github.com/KafCoppelia/nonebot_plugin_crazy_thursday",
    "tags": [
      {
        "label": "t:Thursday",
        "color": "#ea5252"
      }
    ],
    "is_official": false
  },
  {
    "module_name": "nonebot_plugin_covid19_news",
    "project_link": "nonebot-plugin-covid19-news",
    "name": "新冠疫情查询",
    "desc": "查询国内城市新冠疫情信息与政策",
    "author": "Zeta-qixi",
    "homepage": "https://github.com/Zeta-qixi/nonebot-plugin-covid19-news",
    "tags": [],
    "is_official": false
  },
  {
    "module_name": "nonebot_plugin_remake",
    "project_link": "nonebot-plugin-remake",
    "name": "人生重开模拟器",
    "desc": "这垃圾人生一秒也不想待了？立即重开！",
    "author": "MeetWq",
    "homepage": "https://github.com/MeetWq/nonebot-plugin-remake",
    "tags": [
      {
        "label": "a:onebot",
        "color": "#000000"
      },
      {
        "label": "a:cqhttp",
        "color": "#000000"
      }
    ],
    "is_official": false
  },
  {
    "module_name": "nonebot_plugin_caiyunai",
    "project_link": "nonebot-plugin-caiyunai",
    "name": "彩云小梦AI续写",
    "desc": "基于彩云小梦的小说AI续写插件",
    "author": "MeetWq",
    "homepage": "https://github.com/MeetWq/nonebot-plugin-caiyunai",
    "tags": [
      {
        "label": "a:onebot",
        "color": "#000000"
      },
      {
        "label": "a:cqhttp",
        "color": "#000000"
      }
    ],
    "is_official": false
  },
  {
    "module_name": "nonebot_plugin_weather_lite",
    "project_link": "nonebot-plugin-weather-lite",
    "name": "天气查询",
    "desc": "使用wttr.in的在线天气查询。",
    "author": "zjkwdy",
    "homepage": "https://github.com/zjkwdy/nonebot_plugin_weather_lite",
    "tags": [
      {
        "label": "t:天气",
        "color": "#6ec3d9"
      }
    ],
    "is_official": false
  },
  {
    "module_name": "nonebot_plugin_fortune",
    "project_link": "nonebot-plugin-fortune",
    "name": "今日运势",
    "desc": "抽签！抽取你的今日运势🙏",
    "author": "KafCoppelia",
    "homepage": "https://github.com/KafCoppelia/nonebot_plugin_fortune",
    "tags": [
      {
        "label": "a:onebot",
        "color": "#6952ea"
      },
      {
        "label": "t:fortune",
        "color": "#ea6f52"
      }
    ],
    "is_official": false
  },
  {
    "module_name": "nonebot_plugin_tarot",
    "project_link": "nonebot-plugin-tarot",
    "name": "塔罗牌",
    "desc": "塔罗牌！魔法占卜🔮",
    "author": "KafCoppelia",
    "homepage": "https://github.com/KafCoppelia/nonebot_plugin_tarot",
    "tags": [
      {
        "label": "a:onebot",
        "color": "#eaa452"
      },
      {
        "label": "t:tarot",
        "color": "#461264"
      }
    ],
    "is_official": false
  },
  {
    "module_name": "nonebot_plugin_emojimix",
    "project_link": "nonebot-plugin-emojimix",
    "name": "emoji 合成器",
    "desc": "😎+😁=？",
    "author": "MeetWq",
    "homepage": "https://github.com/MeetWq/nonebot-plugin-emojimix",
    "tags": [
      {
        "label": "t:emoji",
        "color": "#ea5252"
      }
    ],
    "is_official": false
  },
  {
    "module_name": "nonebot_plugin_what2eat",
    "project_link": "nonebot-plugin-what2eat",
    "name": "今天吃什么",
    "desc": "选择恐惧症？让Bot决定你今天吃什么🍕",
    "author": "KafCoppelia",
    "homepage": "https://github.com/KafCoppelia/nonebot_plugin_what2eat",
    "tags": [
      {
        "label": "a:onebot",
        "color": "#cd3d3d"
      },
      {
        "label": "t:what2eat",
        "color": "#f09526"
      }
    ],
    "is_official": false
  },
  {
    "module_name": "nonebot_plugin_datastore",
    "project_link": "nonebot-plugin-datastore",
    "name": "NoneBot 数据存储",
    "desc": "提供简单的插件数据封装与数据库访问",
    "author": "he0119",
    "homepage": "https://github.com/he0119/nonebot-plugin-datastore",
    "tags": [],
    "is_official": false
  },
  {
    "module_name": "nonebot_plugin_gocqhttp",
    "project_link": "nonebot-plugin-gocqhttp",
    "name": "NoneBot的go-cqhttp启动器",
    "desc": "一款在NoneBot2中直接运行go-cqhttp的插件, 无需额外下载安装",
    "author": "mnixry",
    "homepage": "https://github.com/mnixry/nonebot-plugin-gocqhttp",
    "tags": [
      {
        "label": "a:onebot",
        "color": "#ea5252"
      },
      {
        "label": "t:gocqhttp",
        "color": "#eabd52"
      }
    ],
    "is_official": false
  },
  {
    "module_name": "nonebot_plugin_guild_patch",
    "project_link": "nonebot-plugin-guild-patch",
    "name": "go-cqhttp 频道支持适配补丁",
    "desc": "NoneBot2的QQ频道(go-cqhttp协议)支持适配补丁插件",
    "author": "mnixry",
    "homepage": "https://github.com/mnixry/nonebot-plugin-guild-patch",
    "tags": [
      {
        "label": "a:onebot",
        "color": "#ea5252"
      },
      {
        "label": "t:gocqhttp",
        "color": "#a2ea52"
      }
    ],
    "is_official": false
  },
  {
    "module_name": "nonebot_plugin_boardgame",
    "project_link": "nonebot-plugin-boardgame",
    "name": "棋类游戏",
    "desc": "棋类游戏插件，目前支持 五子棋、黑白棋、围棋",
    "author": "MeetWq",
    "homepage": "https://github.com/noneplugin/nonebot-plugin-boardgame",
    "tags": [
      {
        "label": "a:onebot",
        "color": "#000000"
      }
    ],
    "is_official": false
  },
  {
    "module_name": "nonebot_plugin_wordcloud",
    "project_link": "nonebot-plugin-wordcloud",
    "name": "词云",
    "desc": "根据群内聊天记录生成词云",
    "author": "he0119",
    "homepage": "https://github.com/he0119/nonebot-plugin-wordcloud",
    "tags": [],
    "is_official": false
  },
  {
    "module_name": "nonebot_plugin_chatrecorder",
    "project_link": "nonebot-plugin-chatrecorder",
    "name": "聊天记录插件",
    "desc": "记录机器人收到和发出的消息",
    "author": "MeetWq",
    "homepage": "https://github.com/MeetWq/nonebot-plugin-chatrecorder",
    "tags": [
      {
        "label": "a:onebot",
        "color": "#000000"
      }
    ],
    "is_official": false
  },
  {
    "module_name": "nonebot_plugin_setu2",
    "project_link": "nonebot-plugin-setu2",
    "name": "nonebot-plugin-setu2",
    "desc": "另一个色图插件，精简至上游，不在本地缓存，可选群启用",
    "author": "alphaAE",
    "homepage": "https://github.com/NoneBot2-Ae/nonebot-plugin-setu2",
    "tags": [],
    "is_official": false
  },
  {
    "module_name": "nonebot_plugin_antiflash",
    "project_link": "nonebot-plugin-antiflash",
    "name": "群聊反闪照",
    "desc": "顾名思义🎇",
    "author": "KafCoppelia",
    "homepage": "https://github.com/KafCoppelia/nonebot_plugin_antiflash",
    "tags": [
      {
        "label": "a:onebot",
        "color": "#6f64d4"
      }
    ],
    "is_official": false
  },
  {
    "module_name": "nonebot_plugin_word_bank2",
    "project_link": "nonebot-plugin-word-bank2",
    "name": "无数据库的问答插件",
    "desc": "wordbank,但是重写了",
    "author": "kexue-z",
    "homepage": "https://github.com/kexue-z/nonebot-plugin-word-bank2",
    "tags": [
      {
        "label": "a:onebot",
        "color": "#ff0000"
      },
      {
        "label": "wordbank",
        "color": "#0b00ff"
      }
    ],
    "is_official": false
  },
  {
    "module_name": "nonebot_plugin_txt2img",
    "project_link": "nonebot-plugin-txt2img",
    "name": "轻量文字转图片插件",
    "desc": "基于PIL的轻量文字转图片插件",
    "author": "mobyw",
    "homepage": "https://github.com/mobyw/nonebot-plugin-txt2img",
    "tags": [
      {
        "label": "a:onebot",
        "color": "#0083ff"
      }
    ],
    "is_official": false
  },
  {
    "module_name": "nonebot_plugin_morning",
    "project_link": "nonebot-plugin-morning",
    "name": "おはよう！",
    "desc": "早晚安记录作息，培养优质睡眠😴",
    "author": "KafCoppelia",
    "homepage": "https://github.com/KafCoppelia/nonebot_plugin_morning",
    "tags": [
      {
        "label": "a:onebot",
        "color": "#da421c"
      },
      {
        "label": "t:morning",
        "color": "#ebc025"
      }
    ],
    "is_official": false
  },
  {
    "module_name": "nonebot_plugin_pixiv",
    "project_link": "nonebot-plugin-pixiv",
    "name": "pixiv.net p站查询图片",
    "desc": "pixiv.net p站查询图片(支持动图和多图)",
    "author": "anlen123",
    "homepage": "https://github.com/anlen123/nonebot_plugin_pixiv",
    "tags": [
      {
        "label": "t: pixiv",
        "color": "#0096fa"
      },
      {
        "label": "R18",
        "color": "#ffff00"
      }
    ],
    "is_official": false
  },
  {
    "module_name": "nonebot_plugin_read_60s",
    "project_link": "nonebot-plugin-read-60s",
    "name": "60s读世界小插件",
    "desc": "定时向指定群或列表好友发送每日60s读世界",
    "author": "bingganhe123",
    "homepage": "https://github.com/bingganhe123/60s-",
    "tags": [],
    "is_official": false
  },
  {
    "module_name": "YetAnotherPicSearch",
    "project_link": "yetanotherpicsearch",
    "name": "YetAnotherPicSearch",
    "desc": "基于 kitUIN/PicImageSearch 的另一个 Nonebot 搜图插件。",
    "author": "NekoAria",
    "homepage": "https://github.com/NekoAria/YetAnotherPicSearch",
    "tags": [
      {
        "label": "a:onebot",
        "color": "#000000"
      }
    ],
    "is_official": false
  },
  {
    "module_name": "nonebot_plugin_gachalogs",
    "project_link": "nonebot-plugin-gachalogs",
    "name": "原神抽卡记录分析",
    "desc": "统计及导出原神祈愿记录，在 QQ 里鉴定原神欧皇吧！",
    "author": "monsterxcn",
    "homepage": "https://github.com/monsterxcn/nonebot-plugin-gachalogs",
    "tags": [
      {
        "label": "t:Genshin",
        "color": "#ffd49f"
      }
    ],
    "is_official": false
  },
  {
    "module_name": "nonebot_plugin_everyday_en",
    "project_link": "nonebot-plugin-everyday-en",
    "name": "每日一句",
    "desc": "每日一句英文句子，可选定时发送",
    "author": "MelodyYuuka",
    "homepage": "https://github.com/MelodyYuuka/nonebot_plugin_everyday_en",
    "tags": [
      {
        "label": "a:onebot",
        "color": "#000000"
      },
      {
        "label": "EveryDay",
        "color": "#ea5252"
      }
    ],
    "is_official": false
  },
  {
    "module_name": "nonebot_plugin_fire",
    "project_link": "nonebot-plugin-fire",
    "name": "QQ自动续火花",
    "desc": "通过每天定时发送“/echo 花花”实现续火花",
    "author": "25252www",
    "homepage": "https://github.com/25252www/nonebot_plugin_fire",
    "tags": [],
    "is_official": false
  },
  {
    "module_name": "nonebot_plugin_qrcode",
    "project_link": "nonebot-plugin-qrcode",
    "name": "二维码识别与发送",
    "desc": "qq聊天二维码插件",
    "author": "kexue-z",
    "homepage": "https://github.com/kexue-z/nonebot-plugin-qrcode",
    "tags": [
      {
        "label": "a:onebot",
        "color": "#ea5252"
      },
      {
        "label": "QRcode",
        "color": "#0020ff"
      }
    ],
    "is_official": false
  },
  {
    "module_name": "nonebot_plugin_ygo",
    "project_link": "nonebot-plugin-ygo",
    "name": "游戏王卡查",
    "desc": "nonebot的游戏王卡查插件",
    "author": "anlen123",
    "homepage": "https://github.com/anlen123/nonebot_plugin_ygo",
    "tags": [
      {
        "label": "t:游戏王",
        "color": "#ea5252"
      },
      {
        "label": "口胡王",
        "color": "#ea5252"
      },
      {
        "label": "ygo",
        "color": "#ea5252"
      }
    ],
    "is_official": false
  },
  {
    "module_name": "nonebot_plugin_broker",
    "project_link": "nonebot-plugin-broker",
    "name": "订阅推送管理",
    "desc": "一个简化编写订阅和推送功能的插件，也支持插件间信息交互",
    "author": "mwbimh",
    "homepage": "https://github.com/mwbimh/nonebot_plugin_broker",
    "tags": [
      {
        "label": "a:onebot",
        "color": "#a11313"
      },
      {
        "label": "t:发布/订阅",
        "color": "#1373a1"
      }
    ],
    "is_official": false
  },
  {
    "module_name": "nonebot_plugin_bilibilibot",
    "project_link": "nonebot-plugin-bilibilibot",
    "name": "bilibili通知插件",
    "desc": "将up主更新、番剧更新、主播开播等信息推送到QQ",
    "author": "TDK1969",
    "homepage": "https://github.com/TDK1969/nonebot_plugin_bilibilibot",
    "tags": [
      {
        "label": "bilibili",
        "color": "#f605dd"
      },
      {
        "label": "a:onebot11",
        "color": "#05f6e4"
      }
    ],
    "is_official": false
  },
  {
    "module_name": "nonebot_plugin_color",
    "project_link": "nonebot-plugin-color",
    "name": "色图生成",
    "desc": "Nonebot2 色图生成插件！哎哟这个色啊，好色！",
    "author": "monsterxcn",
    "homepage": "https://github.com/monsterxcn/nonebot-plugin-color",
    "tags": [
      {
        "label": "a:onebot",
        "color": "#000000"
      }
    ],
    "is_official": false
  },
  {
    "module_name": "nonebot_plugin_blackjack",
    "project_link": "nonebot-plugin-blackjack",
    "name": "21点游戏插件",
    "desc": "一个基于签到积分的21点游戏与积分对战插件",
    "author": "yaowan233",
    "homepage": "https://github.com/yaowan233/nonebot-plugin-blackjack",
    "tags": [],
    "is_official": false
  },
  {
    "module_name": "nonebot_plugin_arcaeabot",
    "project_link": "nonebot-plugin-arcaeabot",
    "name": "Arcaea查分插件",
    "desc": "Arcaea查分插件(recent, best30)",
    "author": "SEAFHMC",
    "homepage": "https://github.com/SEAFHMC/nonebot-plugin-arcaeabot",
    "tags": [
      {
        "label": "Arcaea",
        "color": "#db52ea"
      },
      {
        "label": "a:onebot",
        "color": "#ff2e00"
      }
    ],
    "is_official": false
  },
  {
    "module_name": "nonebot_plugin_ddcheck",
    "project_link": "nonebot-plugin-ddcheck",
    "name": "成分姬",
    "desc": "查询B站关注列表的VTuber成分",
    "author": "MeetWq",
    "homepage": "https://github.com/MeetWq/nonebot-plugin-ddcheck",
    "tags": [
      {
        "label": "a:onebot",
        "color": "#000000"
      }
    ],
    "is_official": false
  },
  {
    "module_name": "nonebot_plugin_leetcode2",
    "project_link": "nonebot-plugin-leetcode2",
    "name": "第二个leetcode查询插件",
    "desc": "可查询用户信息、获取每日一题与随机一题和搜索题目。",
    "author": "Nranphy",
    "homepage": "https://github.com/Nranphy/nonebot_plugin_leetcode2",
    "tags": [],
    "is_official": false
  },
  {
    "module_name": "nonebot_plugin_hikarisearch",
    "project_link": "nonebot-plugin-hikarisearch",
    "name": "HikariSearch",
    "desc": "使用 HikariSearch 的又一个搜图插件",
    "author": "MeetWq",
    "homepage": "https://github.com/MeetWq/nonebot-plugin-hikarisearch",
    "tags": [
      {
        "label": "a:onebot",
        "color": "#000000"
      }
    ],
    "is_official": false
  },
  {
    "module_name": "nonebot_plugin_mediawiki",
    "project_link": "nonebot-plugin-mediawiki",
    "name": "MediaWiki查询",
    "desc": "为群聊提供简单的wiki查询功能（仅支持onebot）",
    "author": "KoishiStudio",
    "homepage": "https://github.com/KoishiStudio/nonebot-plugin-mediawiki",
    "tags": [
      {
        "label": "a:onebot",
        "color": "#000000"
      },
      {
        "label": "t:wiki",
        "color": "#679ff9"
      }
    ],
    "is_official": false
  },
  {
    "module_name": "nonebot_plugin_wordle",
    "project_link": "nonebot-plugin-wordle",
    "name": "wordle猜单词",
    "desc": "wordle猜单词游戏",
    "author": "MeetWq",
    "homepage": "https://github.com/MeetWq/nonebot-plugin-wordle",
    "tags": [
      {
        "label": "a:onebot",
        "color": "#000000"
      }
    ],
    "is_official": false
  },
  {
    "module_name": "nonebot_plugin_giyf",
    "project_link": "nonebot-plugin-giyf",
    "name": "快速搜索",
    "desc": "指引群友快速 访 ~~(tui)~~ 问 ~~(dao)~~ 谷歌娘（在中国大陆大概就是度娘了～）",
    "author": "KoishiStudio",
    "homepage": "https://github.com/KoishiStudio/nonebot-plugin-giyf",
    "tags": [
      {
        "label": "a:onebot",
        "color": "#000000"
      }
    ],
    "is_official": false
  },
  {
    "module_name": "nonebot_plugin_abstract",
    "project_link": "nonebot-plugin-abstract",
    "name": "语句抽象化",
    "desc": "能够将你的语句变得抽象起来~",
    "author": "CherryCherries",
    "homepage": "https://github.com/CherryCherries/nonebot-plugin-abstract",
    "tags": [],
    "is_official": false
  },
  {
    "module_name": "nonebot_plugin_params",
    "project_link": "nonebot-plugin-params",
    "name": "多适配器帮助函数",
    "desc": "提供编写多适配器插件的帮助函数",
    "author": "iyume",
    "homepage": "https://github.com/iyume/nonebot-plugin-params",
    "tags": [
      {
        "label": "t:helper",
        "color": "#ffe873"
      }
    ],
    "is_official": false
  },
  {
    "module_name": "nonebot_plugin_handle",
    "project_link": "nonebot-plugin-handle",
    "name": "汉兜 Handle",
    "desc": "汉字版Wordle 猜成语插件",
    "author": "MeetWq",
    "homepage": "https://github.com/MeetWq/nonebot-plugin-handle",
    "tags": [
      {
        "label": "a:onebot",
        "color": "#000000"
      }
    ],
    "is_official": false
  },
  {
    "module_name": "nonebot_plugin_minesweeper",
    "project_link": "nonebot-plugin-minesweeper",
    "name": "扫雷游戏",
    "desc": "在qq中玩扫雷",
    "author": "MeetWq",
    "homepage": "https://github.com/MeetWq/nonebot-plugin-minesweeper",
    "tags": [
      {
        "label": "a:onebot",
        "color": "#000000"
      }
    ],
    "is_official": false
  },
  {
    "module_name": "nonebot_plugin_draw",
    "project_link": "nonebot_plugin_draw",
    "name": "nonebot_plugin_draw",
    "desc": "模拟抽签的一个本地化插件",
    "author": "bingganhe123",
    "homepage": "https://github.com/bingganhe123/nonebot_plugin_draw",
    "tags": [],
    "is_official": false
  },
  {
    "module_name": "splatoon2_tools",
    "project_link": "nanobot-plugin-splatoon2tools",
    "name": "splatoon2新闻",
    "desc": "获取工凃地真格信息",
    "author": "DrinkOolongTea",
    "homepage": "https://github.com/DrinkOolongTea/splatoon2-bot",
    "tags": [],
    "is_official": false
  },
  {
    "module_name": "nonebot_plugin_randomtkk",
    "project_link": "nonebot-plugin-randomtkk",
    "name": "随机唐可可",
    "desc": "找到唐可可，和她一起做学园偶像！🎶",
    "author": "KafCoppelia",
    "homepage": "https://github.com/MinatoAquaCrews/nonebot_plugin_randomtkk",
    "tags": [
      {
        "label": "a:onebot",
        "color": "#d62222"
      },
      {
        "label": "t:Tan Kuku",
        "color": "#fdaf75"
      },
      {
        "label": "t:Liyuu",
        "color": "#465dfd"
      }
    ],
    "is_official": false
  },
  {
    "module_name": "nonebot_plugin_dida",
    "project_link": "nonebot-plugin-dida",
    "name": "nonebot-plugin-dida",
    "desc": "基于Nonebot的滴答清单插件,可创建普通任务/子任务,按照条件查询任务",
    "author": "TDK1969",
    "homepage": "https://github.com/TDK1969/nonebot_plugin_dida",
    "tags": [
      {
        "label": "t:滴答清单",
        "color": "#007ffd"
      }
    ],
    "is_official": false
  },
  {
    "module_name": "nonebot_plugin_alipayvoice",
    "project_link": "nonebot-plugin-alipayvoice",
    "name": "支付宝到账语音",
    "desc": "发送支付宝到账语音, 支持金额范围为0.01~999999999999.99",
    "author": "A-kirami",
    "homepage": "https://github.com/A-kirami/nonebot-plugin-alipayvoice",
    "tags": [],
    "is_official": false
  },
  {
    "module_name": "nonebot_plugin_answersbook",
    "project_link": "nonebot-plugin-answersbook",
    "name": "答案之书",
    "desc": "愿一切无解都有解！解除你的迷惑，终结你的纠结！",
    "author": "A-kirami",
    "homepage": "https://github.com/A-kirami/nonebot-plugin-answersbook",
    "tags": [],
    "is_official": false
  },
  {
    "module_name": "nonebot_plugin_hitokoto",
    "project_link": "nonebot-plugin-hitokoto",
    "name": "一言",
    "desc": "总有一句话能打动你的心",
    "author": "A-kirami",
    "homepage": "https://github.com/A-kirami/nonebot-plugin-hitokoto",
    "tags": [],
    "is_official": false
  },
  {
    "module_name": "nonebot_plugin_bilicover",
    "project_link": "nonebot-plugin-bilicover",
    "name": "B站视频封面提取",
    "desc": "提取B站视频的封面，支持链接、av号、bv号",
    "author": "A-kirami",
    "homepage": "https://github.com/A-kirami/nonebot-plugin-bilicover",
    "tags": [],
    "is_official": false
  },
  {
    "module_name": "nonebot_plugin_cchess",
    "project_link": "nonebot-plugin-cchess",
    "name": "中国象棋",
    "desc": "象棋，支持人机和对战",
    "author": "MeetWq",
    "homepage": "https://github.com/noneplugin/nonebot-plugin-cchess",
    "tags": [
      {
        "label": "a:onebot",
        "color": "#000000"
      }
    ],
    "is_official": false
  },
  {
    "module_name": "nonebot_plugin_rtfm",
    "project_link": "nonebot-plugin-rtfm",
    "name": "NoneBot2 文档搜索",
    "desc": "在 QQ 群内搜索 NoneBot2 文档",
    "author": "MingxuanGame",
    "homepage": "https://github.com/MingxuanGame/nonebot-plugin-rtfm",
    "tags": [
      {
        "label": "a:onebot",
        "color": "#000000"
      }
    ],
    "is_official": false
  },
  {
    "module_name": "nonebot_plugin_chess",
    "project_link": "nonebot-plugin-chess",
    "name": "国际象棋",
    "desc": "国际象棋，支持人机和对战",
    "author": "MeetWq",
    "homepage": "https://github.com/noneplugin/nonebot-plugin-chess",
    "tags": [
      {
        "label": "a:onebot",
        "color": "#020202"
      }
    ],
    "is_official": false
  },
  {
    "module_name": "nonebot_plugin_charpic",
    "project_link": "nonebot-plugin-charpic",
    "name": "合成字符画(GIF)",
    "desc": "顾名思义",
    "author": "RafuiiChan",
    "homepage": "https://github.com/RafuiiChan/nonebot_plugin_charpic",
    "tags": [],
    "is_official": false
  },
  {
    "module_name": "nonebot_plugin_miragetank",
    "project_link": "nonebot-plugin-miragetank",
    "name": "幻影坦克图片合成",
    "desc": "合成幻影坦克图片，黑白背景下显示不同图片",
    "author": "RafuiiChan",
    "homepage": "https://github.com/RafuiiChan/nonebot_plugin_miragetank",
    "tags": [],
    "is_official": false
  },
  {
    "module_name": "nonebot_plugin_eventdone",
    "project_link": "nonebot-plugin-eventdone",
    "name": "nonebot_plugin_eventdone",
    "desc": "远程好友事件处理",
    "author": "PadorFelice",
    "homepage": "https://github.com/PadorFelice/Nonebot_plugin_eventdone",
    "tags": [
      {
        "label": "事件处理",
        "color": "#980090"
      }
    ],
    "is_official": false
  },
  {
    "module_name": "nonebot_plugin_covid",
    "project_link": "nonebot-plugin-covid",
    "name": "国内新冠疫情数据查询",
    "desc": "查询国内各省份及下属地级市的疫情数据",
    "author": "nicklly",
    "homepage": "https://github.com/nicklly/nonebot2_covid_plugin",
    "tags": [],
    "is_official": false
  },
  {
    "module_name": "nonebot_plugin_yulu",
    "project_link": "nonebot-plugin-yulu",
    "name": "语录娱乐",
    "desc": "语录娱乐小插件",
    "author": "bingqiu456",
    "homepage": "https://github.com/bingqiu456/nonebot-plugin-yulu",
    "tags": [],
    "is_official": false
  },
  {
    "module_name": "nonebot_plugin_maze",
    "project_link": "nonebot-plugin-maze",
    "name": "走迷宫",
    "desc": "与机器人交互解迷宫",
    "author": "EtherLeaF",
    "homepage": "https://github.com/EtherLeaF/nonebot_plugin_maze",
    "tags": [
      {
        "label": "a:onebot",
        "color": "#ea5252"
      }
    ],
    "is_official": false
  },
  {
    "module_name": "nonebot_plugin_moyu",
    "project_link": "nonebot-plugin-moyu",
    "name": "摸鱼日历",
    "desc": "摸鱼一时爽, 一直摸鱼一直爽",
    "author": "A-kirami",
    "homepage": "https://github.com/A-kirami/nonebot-plugin-moyu",
    "tags": [],
    "is_official": false
  },
  {
    "module_name": "nonebot_plugin_imageutils",
    "project_link": "nonebot-plugin-imageutils",
    "name": "imageutils",
    "desc": "PIL工具插件，方便图片操作，支持文字转图片",
    "author": "MeetWq",
    "homepage": "https://github.com/noneplugin/nonebot-plugin-imageutils",
    "tags": [],
    "is_official": false
  },
  {
    "module_name": "nonebot_plugin_mockingbird",
    "project_link": "nonebot-plugin-mockingbird",
    "name": "MockingBird语音",
    "desc": "利用MockingBird来生成语音，并支持多种语音切换",
    "author": "AkashiCoin",
    "homepage": "https://github.com/AkashiCoin/nonebot_plugin_mockingbird",
    "tags": [
      {
        "label": "a:onebot",
        "color": "#000000"
      }
    ],
    "is_official": false
  },
  {
    "module_name": "nonebot_plugin_baidutranslate",
    "project_link": "nonebot-plugin-baidutranslate",
    "name": "百度翻译",
    "desc": "可以调用百度翻译 API 实现常用语种之间的互译",
    "author": "NumberSir",
    "homepage": "https://github.com/NumberSir/nonebot_plugin_baidutranslate",
    "tags": [],
    "is_official": false
  },
  {
    "module_name": "nonebot_plugin_tortoise_orm",
    "project_link": "nonebot-plugin-tortoise-orm",
    "name": "数据库连接插件",
    "desc": "使用 tortoise-orm 连接数据库 小白也能轻松优雅的上手！",
    "author": "kexue-z",
    "homepage": "https://github.com/kexue-z/nonebot-plugin-tortoise-orm",
    "tags": [],
    "is_official": false
  },
  {
    "module_name": "nonebot_plugin_dailysign",
    "project_link": "nonebot-plugin-dailysign",
    "name": "签到插件",
    "desc": "签到获取金币 别的插件也能用金币balabala",
    "author": "kexue-z",
    "homepage": "https://github.com/kexue-z/nonebot-plugin-dailysign",
    "tags": [
      {
        "label": "a: onebot",
        "color": "#000000"
      }
    ],
    "is_official": false
  },
  {
    "module_name": "nonebot_plugin_tetris_stats",
    "project_link": "nonebot-plugin-tetris-stats",
    "name": "TETRIS Stats",
    "desc": "一个基于nonebot2的用于查询TETRIS相关游戏玩家数据的插件",
    "author": "shoucandanghehe",
    "homepage": "https://github.com/shoucandanghehe/nonebot-plugin-tetris-stats",
    "tags": [
      {
        "label": "a:onebot",
        "color": "#da2b2b"
      }
    ],
    "is_official": false
  },
  {
    "module_name": "nonebot_plugin_bilibili_viode",
    "project_link": "nonebot_plugin_bilibili_viode",
    "name": "B站视频伪分享卡片",
    "desc": "将用户发送的B站视频ID转为(伪)分享卡片的形式",
    "author": "ASTWY",
    "homepage": "https://github.com/ASTWY/nonebot_plugin_bilibili_viode",
    "tags": [],
    "is_official": false
  },
  {
    "module_name": "nonebot_plugin_arktools",
    "project_link": "nonebot-plugin-arktools",
    "name": "明日方舟工具箱",
    "desc": "简单实现一些有需求的资源查询功能和计算功能",
    "author": "NumberSir",
    "homepage": "https://github.com/NumberSir/nonebot_plugin_arktools",
    "tags": [],
    "is_official": false
  },
  {
    "module_name": "nonebot_plugin_imagetools",
    "project_link": "nonebot-plugin-imagetools",
    "name": "imagetools",
    "desc": "一些简单的图片操作",
    "author": "MeetWq",
    "homepage": "https://github.com/noneplugin/nonebot-plugin-imagetools",
    "tags": [
      {
        "label": "a:onebot",
        "color": "#000000"
      }
    ],
    "is_official": false
  },
  {
    "module_name": "nonebot_plugin_warframe_clock",
    "project_link": "nonebot-plugin-warframe-clock",
    "name": "Warframe时间查询",
    "desc": "查询Warframe的平原与地球时间状态",
    "author": "axStar",
    "homepage": "https://github.com/axStar/nonebot_plugin_warframe_clock",
    "tags": [
      {
        "label": "a:onebot",
        "color": "#000000"
      },
      {
        "label": "Warframe",
        "color": "#149090"
      }
    ],
    "is_official": false
  },
  {
    "module_name": "hikari_bot",
    "project_link": "hikari-bot",
    "name": "Hikari-战舰世界水表查询",
    "desc": "顾名思义",
    "author": "benx1n",
    "homepage": "https://github.com/benx1n/HikariBot",
    "tags": [],
    "is_official": false
  },
  {
    "module_name": "nonebot_plugin_who_at_me",
    "project_link": "nonebot-plugin-who-at-me",
    "name": "谁艾特我了",
    "desc": "看看是谁又在艾特我",
    "author": "SEAFHMC",
    "homepage": "https://github.com/SEAFHMC/nonebot-plugin-who-at-me",
    "tags": [
      {
        "label": "a:onebot",
        "color": "#ea5252"
      },
      {
        "label": "t:群聊",
        "color": "#52afea"
      }
    ],
    "is_official": false
  },
  {
    "module_name": "nonebot_plugin_covid_19_by",
    "project_link": "nonebot-plugin-covid-19-by",
    "name": "疫情小助手",
    "desc": "疫情小助手 支持查地区 风险地区 境外输入等",
    "author": "bingqiu456",
    "homepage": "https://github.com/bingqiu456/nonebot-plugin-covid-19-by",
    "tags": [
      {
        "label": "a:onebot",
        "color": "#52ea8a"
      }
    ],
    "is_official": false
  },
  {
    "module_name": "nonebot_plugin_auto_teenstudy",
    "project_link": "nonebot-plugin-auto-teenstudy",
    "name": "青年大学习自动提交",
    "desc": "使用httpx库向各地区大学习平台发送post请求完成大学习",
    "author": "ZMXC01",
    "homepage": "https://github.com/ZMXC01/nonebot_plugin_auto_teenstudy",
    "tags": [
      {
        "label": "httpx",
        "color": "#ea5252"
      }
    ],
    "is_official": false
  },
  {
    "module_name": "nonebot_plugin_reboot",
    "project_link": "nonebot-plugin-reboot",
    "name": "命令重启机器人",
    "desc": "用命令重启你的机器人 /reboot",
    "author": "18870",
    "homepage": "https://github.com/18870/nonebot-plugin-reboot",
    "tags": [],
    "is_official": false
  },
  {
    "module_name": "nonebot_plugin_setu4",
    "project_link": "nonebot-plugin-setu4",
    "name": "nonebot_plugin_setu4",
    "desc": "内置数据库的色图插件, 尝试减小发不出图片的概率",
    "author": "Special-Week",
    "homepage": "https://github.com/Special-Week/nonebot_plugin_setu4",
    "tags": [],
    "is_official": false
  },
  {
    "module_name": "nonebot_plugin_smart_reply",
    "project_link": "nonebot-plugin-smart-reply",
    "name": "智能回复",
    "desc": "nonebot2的智能(障)回复插件",
    "author": "Special-Week",
    "homepage": "https://github.com/Special-Week/nonebot_plugin_smart_reply",
    "tags": [],
    "is_official": false
  },
  {
    "module_name": "nonebot_plugin_today_in_history",
    "project_link": "nonebot-plugin-today-in-history",
    "name": "历史上的今天",
    "desc": "nonebot2历史上的今天",
    "author": "AquamarineCyan",
    "homepage": "https://github.com/AquamarineCyan/nonebot-plugin-today-in-history",
    "tags": [],
    "is_official": false
  },
  {
    "module_name": "nonebot_plugin_BitTorrent",
    "project_link": "nonebot_plugin_BitTorrent",
    "name": "BitTorrent",
    "desc": "nonebot2磁力搜索插件",
    "author": "Special-Week",
    "homepage": "https://github.com/Special-Week/nonebot_plugin_BitTorrent",
    "tags": [],
    "is_official": false
  },
  {
    "module_name": "nonebot_plugin_namelist",
    "project_link": "nonebot-plugin-namelist",
    "name": "黑白名单",
    "desc": "简易黑白用户名单管理",
    "author": "A-kirami",
    "homepage": "https://github.com/A-kirami/nonebot-plugin-namelist",
    "tags": [],
    "is_official": false
  },
  {
    "module_name": "nonebot_plugin_bread_shop",
    "project_link": "nonebot-plugin-bread-shop",
    "name": "面包店小游戏",
    "desc": "面包店休闲小游戏",
    "author": "Mai-icy",
    "homepage": "https://github.com/Mai-icy/nonebot-plugin-bread-shop",
    "tags": [],
    "is_official": false
  },
  {
    "module_name": "nonebot_plugin_PicMenu",
    "project_link": "nonebot_plugin_PicMenu",
    "name": "PicMenu",
    "desc": "根据插件元数据生成图片化功能菜单",
    "author": "hamo-reid",
    "homepage": "https://github.com/hamo-reid/nonenot_plugin_PicMenu",
    "tags": [
      {
        "label": "a:onebot",
        "color": "#030303"
      },
      {
        "label": "t:menu",
        "color": "#753dc6"
      }
    ],
    "is_official": false
  },
  {
    "module_name": "nonebot_plugin_horserace",
    "project_link": "nonebot_plugin_horserace",
    "name": "赛马",
    "desc": "群内青春版赛马小游戏",
    "author": "shinianj",
    "homepage": "https://github.com/shinianj/nonebot_plugin_horserace",
    "tags": [],
    "is_official": false
  },
  {
    "module_name": "nonebot_plugin_myb_exchange",
    "project_link": "nonebot-plugin-myb-exchange",
    "name": "米游币商品自动兑换",
    "desc": "让Bot帮你抢米游币商品",
    "author": "CMHopeSunshine",
    "homepage": "https://github.com/CMHopeSunshine/LittlePaimon/tree/Bot/src/plugins/nonebot_plugin_myb_exchange",
    "tags": [
      {
        "label": "a:onebot",
        "color": "#000000"
      },
      {
        "label": "t:Genshin",
        "color": "#ffca0a"
      },
      {
        "label": "小派蒙",
        "color": "#7c0dc3"
      }
    ],
    "is_official": false
  },
  {
    "module_name": "nonebot_plugin_firexN",
    "project_link": "nonebot-plugin-firexN",
    "name": "一起燚xN吧",
    "desc": "QQ续火花，可以自定义多个联系人、消息内容、发送时间，支持群聊定时消息",
    "author": "GC-ZF",
    "homepage": "https://github.com/GC-ZF/nonebot_plugin_firexN",
    "tags": [],
    "is_official": false
  },
  {
    "module_name": "nonebot_plugin_bfinfo",
    "project_link": "nonebot-plugin-bfinfo",
    "name": "战地1、5战绩查询工具",
    "desc": "QQ私聊或群聊发送战地游戏ID，返回基础信息以及最佳兵种、最佳枪械、最佳载具、最佳模式信息",
    "author": "GC-ZF",
    "homepage": "https://github.com/GC-ZF/nonebot_plugin_bfinfo",
    "tags": [],
    "is_official": false
  },
  {
    "module_name": "nonebot_plugin_osubot",
    "project_link": "nonebot-plugin-osubot",
    "name": "OSU查分插件",
    "desc": "OSU查分插件",
    "author": "yaowan233",
    "homepage": "https://github.com/yaowan233/nonebot-plugin-osubot",
    "tags": [
      {
        "label": "a:onebot",
        "color": "#ea5252"
      },
      {
        "label": "OSU",
        "color": "#eb5d9b"
      }
    ],
    "is_official": false
  },
  {
    "module_name": "nonebot_plugin_acc_calculate",
    "project_link": "nonebot-plugin-acc-calculate",
    "name": "ACC计算工具",
    "desc": "能够计算段位的单曲acc，支持malodyv3段位regular、ex",
    "author": "10-24",
    "homepage": "https://github.com/10-24/nonebot-plugin-acc-calculate",
    "tags": [],
    "is_official": false
  },
  {
    "module_name": "nonebot_plugin_kawaii_robot",
    "project_link": "nonebot_plugin_kawaii_robot",
    "name": "自动回复（文i）插件",
    "desc": "使用 Kyomotoi/AnimeThesaurus 的nonebot2的回复（文i）插件",
    "author": "KarisAya",
    "homepage": "https://github.com/KarisAya/nonebot_plugin_kawaii_robot",
    "tags": [],
    "is_official": false
  },
  {
    "module_name": "nonebot-plugin-bVideo",
    "project_link": "nonebot-plugin-bVideo",
    "name": "b站视频每日推送",
    "desc": "用于处理推送B站up主最新视频的插件",
    "author": "ziru-w",
    "homepage": "https://github.com/ziru-w/nonebot_plugin_bVideo",
    "tags": [],
    "is_official": false
  },
  {
    "module_name": "nonebot_plugin_arkrecord",
    "project_link": "nonebot_plugin_arkrecord",
    "name": "明日方舟寻访记录分析",
    "desc": "从官网获取明日方舟寻访记录并出图的插件",
    "author": "zheuziihau",
    "homepage": "https://github.com/zheuziihau/nonebot_plugin_arkrecord",
    "tags": [],
    "is_official": false
  },
  {
    "module_name": "nonebot_plugin_addFriend",
    "project_link": "nonebot_plugin_addFriend",
    "name": "处理好友添加和群邀请",
    "desc": "一个基于NoneBot2的插件，用于处理被请求加QQ好友和QQ群的请求",
    "author": "ziru-w",
    "homepage": "https://github.com/ziru-w/nonebot_plugin_addFriend",
    "tags": [],
    "is_official": false
  },
  {
    "module_name": "nonebot_plugin_date_name",
    "project_link": "nonebot-plugin-date-name",
    "name": "群昵称时间",
    "desc": "一个可以群昵称显示现在时间的插件",
    "author": "bingqiu456",
    "homepage": "https://github.com/bingqiu456/nonebot-plugin-date-name",
    "tags": [
      {
        "label": "a:onebot",
        "color": "#a552ea"
      },
      {
        "label": "t:qun_card",
        "color": "#e552ea"
      }
    ],
    "is_official": false
  },
  {
    "module_name": "nonebot_plugin_easyCommand",
    "project_link": "nonebot_plugin_easyCommand",
    "name": "易命令",
    "desc": "一个基于NoneBot2的简单的用于动态地添加命令或添加定时任务的插件",
    "author": "ziru-w",
    "homepage": "https://github.com/ziru-w/nonebot_plugin_easyCommand",
    "tags": [],
    "is_official": false
  },
  {
    "module_name": "nonebot_plugin_report",
    "project_link": "nonebot-plugin-report",
    "name": "推送钩子",
    "desc": "使用 webhook 向用户推送消息",
    "author": "syrinka",
    "homepage": "https://github.com/syrinka/nonebot-plugin-report",
    "tags": [
      {
        "label": "t:webhook",
        "color": "#51b3a8"
      },
      {
        "label": "t:notify",
        "color": "#3985f7"
      }
    ],
    "is_official": false
  },
  {
    "module_name": "nonebot_plugin_hammer_nbnhhsh",
    "project_link": "nonebot-plugin-hammer-nbnhhsh",
    "name": "「能不能好好说话？」缩写翻译",
    "desc": "拼音首字母及阿拉伯数字缩写翻译",
    "author": "ArgonarioD",
    "homepage": "https://github.com/ArgonarioD/nonebot-plugin-hammer-nbnhhsh",
    "tags": [
      {
        "label": "a:onebot",
        "color": "#000000"
      },
      {
        "label": "a:cqhttp",
        "color": "#000000"
      }
    ],
    "is_official": false
  },
  {
    "module_name": "nonebot_plugin_bawiki",
    "project_link": "nonebot-plugin-bawiki",
    "name": "BAWiki",
    "desc": "基于 NoneBot2 的碧蓝档案 Wiki 插件",
    "author": "lgc2333",
    "homepage": "https://github.com/lgc2333/nonebot-plugin-bawiki/",
    "tags": [
      {
        "label": "t:碧蓝档案",
        "color": "#00d7fb"
      },
      {
        "label": "t:蔚藍檔案",
        "color": "#00d7fb"
      }
    ],
    "is_official": false
  },
  {
    "module_name": "nonebot_plugin_mcqq",
    "project_link": "nonebot-plugin-mcqq",
    "name": "MC_QQ通信",
    "desc": "基于NoneBot的与Minecraft Server互通消息的插件",
    "author": "17TheWord",
    "homepage": "https://github.com/17TheWord/nonebot-plugin-mcqq",
    "tags": [
      {
        "label": "Minecraft",
        "color": "#52ea6f"
      },
      {
        "label": "消息互通",
        "color": "#52eadf"
      }
    ],
    "is_official": false
  },
  {
    "module_name": "nonebot_plugin_covid_19_by_guild",
    "project_link": "nonebot-plugin-covid-19-by-guild",
    "name": "疫情小助手-频道版",
    "desc": "👉 疫情小助手 频道版👈",
    "author": "bingqiu456",
    "homepage": "https://github.com/bingqiu456/nonebot-plugin-covid-19-by-guild",
    "tags": [
      {
        "label": "a:QQ频道",
        "color": "#ea5252"
      },
      {
        "label": "t:疫情小助手",
        "color": "#526fea"
      }
    ],
    "is_official": false
  },
  {
    "module_name": "nonebot-plugin-bangumi-search",
    "project_link": "nonebot-plugin-bangumi-search",
    "name": "bangumi搜索",
    "desc": "搜索番剧，并且返回简介栏和收藏盒",
    "author": "Ankhyty",
    "homepage": "https://github.com/Ankhyty/nonebot-plugin-bangumi-search",
    "tags": [
      {
        "label": "a:onebot",
        "color": "#000000"
      },
      {
        "label": "t:漫研",
        "color": "#2f48e0"
      },
      {
        "label": "bangumi",
        "color": "#de2968"
      }
    ],
    "is_official": false
  },
  {
    "module_name": "nonebot_plugin_wiki",
    "project_link": "nonebot-plugin-wiki",
    "name": "wiki条目搜索、获取简介",
    "desc": "通过mediawiki api进行条目搜索、生成简介（biliwiki部分通过网页解析实现）",
    "author": "ZombieFly",
    "homepage": "https://github.com/ZombieFly/nb2-wiki",
    "tags": [],
    "is_official": false
  },
  {
    "module_name": "nonebot_plugin_groupmanager",
    "project_link": "nonebot-plugin-groupmanager",
    "name": "多功能群管",
    "desc": "与简易群管属于同个产品，就是多了一个入群欢迎，感谢@幼稚园园长 开发的原版插件的帮助",
    "author": "HuYihe2008",
    "homepage": "https://github.com/HuYihe2008/nonebot_plugin_groupmanager",
    "tags": [
      {
        "label": "简易群管",
        "color": "#53e950"
      },
      {
        "label": "插件改良",
        "color": "#2b7be2"
      }
    ],
    "is_official": false
  },
  {
    "module_name": "nonebot_plugin_game_collection",
    "project_link": "nonebot_plugin_game_collection",
    "name": "小游戏合集",
    "desc": "改自 nonebot_plugin_russian 合并了nonebot_plugin_horserace还有一些自编玩法的小游戏合集。",
    "author": "KarisAya",
    "homepage": "https://github.com/KarisAya/nonebot_plugin_game_collection",
    "tags": [],
    "is_official": false
  },
  {
    "module_name": "nonebot_plugin_drawer",
    "project_link": "nonebot-plugin-drawer",
    "name": "nonebot-plugin-drawer",
    "desc": "适用于 Nonebot2 的AI画画插件",
    "author": "CrazyBoyM",
    "homepage": "https://github.com/CrazyBoyM/nonebot-plugin-drawer",
    "tags": [],
    "is_official": false
  },
  {
    "module_name": "nonebot_plugin_jrrp-n",
    "project_link": "nonebot-plugin-jrrp-n",
    "name": "每日人品",
    "desc": "不基于random的每日人品插件",
    "author": "SkyDynamic",
    "homepage": "https://github.com/SkyDynamic/nonebot_plugin_jrrp",
    "tags": [
      {
        "label": "每日人品",
        "color": "#ea5252"
      },
      {
        "label": "jrrp",
        "color": "#529fea"
      }
    ],
    "is_official": false
  },
  {
    "module_name": "nonebot_plugin_moegoe",
    "project_link": "nonebot-plugin-moegoe",
    "name": "日韩中 VITS 模型原神拟声",
    "desc": "现在是琪亚娜时间~",
    "author": "Yiyuiii",
    "homepage": "https://github.com/Yiyuiii/nonebot-plugin-moegoe",
    "tags": [],
    "is_official": false
  },
  {
    "module_name": "nonebot_plugin_pixivbot",
    "project_link": "nonebot-plugin-pixivbot",
    "name": "PixivBot",
    "desc": "NoneBot插件，发送随机Pixiv插画、画师更新推送、定时订阅推送……",
    "author": "ssttkkl",
    "homepage": "https://github.com/ssttkkl/nonebot-plugin-pixivbot",
    "tags": [],
    "is_official": false
  },
  {
    "module_name": "nonebot_plugin_groupmate_waifu",
    "project_link": "nonebot_plugin_groupmate_waifu",
    "name": "娶群友",
    "desc": "娶群友（纯爱版，ntr版）",
    "author": "KarisAya",
    "homepage": "https://github.com/KarisAya/nonebot_plugin_groupmate_waifu",
    "tags": [
      {
        "label": "娶群友",
        "color": "#529bea"
      }
    ],
    "is_official": false
  },
  {
    "module_name": "nonebot_plugin_workscore",
    "project_link": "nonebot-plugin-workscore",
    "name": "工作性价比",
    "desc": "看看你的工作惨不惨",
    "author": "yzyyz1387",
    "homepage": "https://github.com/yzyyz1387/nonebot_plugin_workscore",
    "tags": [
      {
        "label": "工作性价比计算器",
        "color": "#3898fc"
      }
    ],
    "is_official": false
  },
  {
    "module_name": "nonebot_plugin_treehelp",
    "project_link": "nonebot-plugin-treehelp",
    "name": "NoneBot 树形帮助插件",
    "desc": "利用插件元数据生成插件帮助，并支持插件嵌套。",
    "author": "he0119",
    "homepage": "https://github.com/he0119/nonebot-plugin-treehelp",
    "tags": [],
    "is_official": false
  },
  {
    "module_name": "cqsat",
    "project_link": "nonebot-plugin-cqsat",
    "name": "业余无线电助手",
    "desc": "一个业余无线电相关的插件",
    "author": "yzyyz1387",
    "homepage": "https://github.com/yzyyz1387/cqsat",
    "tags": [
      {
        "label": "业余无线电",
        "color": "#ea5252"
      },
      {
        "label": "HAM",
        "color": "#3898fc"
      },
      {
        "label": "卫星追踪",
        "color": "#fca638"
      }
    ],
    "is_official": false
  },
  {
    "module_name": "nonebot_plugin_course",
    "project_link": "nonebot-plugin-course",
    "name": "课表查询",
    "desc": "本周课表，完整课表，下节课在哪上，今天还有什么课🤔",
    "author": "InariInDream",
    "homepage": "https://github.com/InariInDream/nonebot_plugin_course",
    "tags": [
      {
        "label": "课表",
        "color": "#6e9af2"
      }
    ],
    "is_official": false
  },
  {
    "module_name": "nonebot_plugin_flash_silentsave",
    "project_link": "nonebot_plugin_flash_silentsave",
    "name": "保存群聊闪照",
    "desc": "静默保存群聊中的闪照",
    "author": "KarisAya",
    "homepage": "https://github.com/KarisAya/nonebot_plugin_flash_silentsave",
    "tags": [
      {
        "label": "反闪照",
        "color": "#52a5ea"
      }
    ],
    "is_official": false
  },
  {
    "module_name": "nonebot_plugin_dialectlist",
    "project_link": "nonebot-plugin-dialectlist",
    "name": "话痨排行榜",
    "desc": "给话多的群友一个排行",
    "author": "X-Skirt-X",
    "homepage": "https://github.com/X-Skirt-X/nonebot_plugin_dialectlist",
    "tags": [],
    "is_official": false
  },
  {
    "module_name": "nonebot_plugin_offline_mahjong_helper",
    "project_link": "nonebot-plugin-offline-mahjong-helper",
    "name": "面麻小助手",
    "desc": "可约桌、算点、精算、雀魂查询的面麻助手。",
    "author": "Nranphy",
    "homepage": "https://github.com/Nranphy/nonebot_plugin_offline_mahjong_helper",
    "tags": [
      {
        "label": "Mahjong",
        "color": "#ea5252"
      },
      {
        "label": "雀魂",
        "color": "#eaa452"
      },
      {
        "label": "线下约桌",
        "color": "#52a6ea"
      }
    ],
    "is_official": false
  },
  {
    "module_name": "nonebot-plugin-magiadice",
    "project_link": "nonebot-plugin-magiadice",
    "name": "MagiaDice骰娘及TRPGLOG",
    "desc": "能够实时在网页围观的TRPG记录插件，同时具有骰娘的功能",
    "author": "sena-nana",
    "homepage": "https://github.com/sena-nana/MutsukiBot/tree/main/nonebot-plugin-magiadice",
    "tags": [
      {
        "label": "TRPG",
        "color": "#ea5252"
      }
    ],
    "is_official": false
  },
  {
    "module_name": "nonebot-plugin-send",
    "project_link": "nonebot-plugin-send",
    "name": "反馈及通知",
    "desc": "用户通过bot向superuser发送反馈，以及bot向全群发送通知",
    "author": "sena-nana",
    "homepage": "https://github.com/sena-nana/MutsukiBot/tree/main/nonebot-plugin-send",
    "tags": [
      {
        "label": "send",
        "color": "#ea5252"
      },
      {
        "label": "notice",
        "color": "#ea5252"
      },
      {
        "label": "公告",
        "color": "#ea5252"
      }
    ],
    "is_official": false
  },
  {
    "module_name": "nonebot-plugin-ykt",
    "project_link": "nonebot-plugin-ykt",
    "name": "雨课堂自动签到",
    "desc": "使用playwright模拟浏览器签到雨课堂，并将腾讯会议号发送给superuser",
    "author": "sena-nana",
    "homepage": "https://github.com/sena-nana/MutsukiBot/tree/main/nonebot-plugin-ykt",
    "tags": [
      {
        "label": "playwright",
        "color": "#ea5252"
      }
    ],
    "is_official": false
  },
  {
    "module_name": "nonebot_plugin_todo_nlp",
    "project_link": "nonebot-plugin-todo-nlp",
    "name": "自识别todo",
    "desc": "一款自动识别提醒内容，可生成todo图片并定时推送的nonebot2插件，v11适配器可用",
    "author": "CofinCup",
    "homepage": "https://github.com/CofinCup/nonebot-plugin-todo-nlp",
    "tags": [
      {
        "label": "t:todo",
        "color": "#499bdd"
      },
      {
        "label": "t:nlp",
        "color": "#83b279"
      }
    ],
    "is_official": false
  },
  {
    "module_name": "nonebot_plugin_wordsnorote",
    "project_link": "nonebot-plugin-wordsnorote",
    "name": "不背单词",
    "desc": "哥们哥们，背单词么？哥们！",
    "author": "GC-ZF",
    "homepage": "https://github.com/GC-ZF/nonebot_plugin_wordsnorote",
    "tags": [
      {
        "label": "四六级",
        "color": "#24a0d8"
      }
    ],
    "is_official": false
  },
  {
    "module_name": "nonebot_plugin_CyberSensoji",
    "project_link": "nonebot-plugin-CyberSensoji",
    "name": "赛博浅草寺",
    "desc": "随机抽取浅草寺的一签运势",
    "author": "Raidenneox",
    "homepage": "https://github.com/Raidenneox/nonebot_plugin_CyberSensoji",
    "tags": [
      {
        "label": "t:抽签",
        "color": "#52eadf"
      }
    ],
    "is_official": false
  },
  {
    "module_name": "nonebot_plugin_xiuxian",
    "project_link": "nonebot-plugin-xiuxian",
    "name": "修仙模拟器",
    "desc": "加入群内修仙吧！",
    "author": "s52047qwas",
    "homepage": "https://github.com/s52047qwas/nonebot_plugin_xiuxian",
    "tags": [],
    "is_official": false
  },
  {
    "module_name": "nonebot_plugin_gspanel",
    "project_link": "nonebot-plugin-gspanel",
    "name": "原神角色展柜查询",
    "desc": "移植自 @yoimiya-kokomi/miao-plugin 的原神游戏内角色展柜数据查询",
    "author": "monsterxcn",
    "homepage": "https://github.com/monsterxcn/nonebot-plugin-gspanel",
    "tags": [
      {
        "label": "t:Genshin",
        "color": "#ffd49f"
      }
    ],
    "is_official": false
  },
  {
    "module_name": "nonebot_plugin_mcqq_mcrcon",
    "project_link": "nonebot-plugin-mcqq-mcrcon",
    "name": "MC_QQ_MCRcon",
    "desc": "基于NoneBot的QQ群聊与Minecraft Server消息互通插件",
    "author": "17TheWord",
    "homepage": "https://github.com/17TheWord/nonebot-plugin-mcqq/tree/mcqq_mcrcon",
    "tags": [
      {
        "label": "Minecraft",
        "color": "#4aea7a"
      },
      {
        "label": "消息互通",
        "color": "#32ddea"
      }
    ],
    "is_official": false
  },
  {
    "module_name": "nonebot_plugin_gsmaterial",
    "project_link": "nonebot-plugin-gsmaterial",
    "name": "原神每日材料查询",
    "desc": "原神每日天赋培养、武器突破材料查询，通过 Project Amber 数据库（支持部分尚未实装角色）自动更新每日数据～",
    "author": "monsterxcn",
    "homepage": "https://github.com/monsterxcn/nonebot-plugin-gsmaterial",
    "tags": [
      {
        "label": "t:Genshin",
        "color": "#ffd49f"
      }
    ],
    "is_official": false
  },
  {
    "module_name": "nonebot_plugin_mystool",
    "project_link": "nonebot-plugin-mystool",
    "name": "米游社辅助工具",
    "desc": "每日完成米游币任务、游戏签到、商品兑换、免抓包登录",
    "author": "Ljzd-PRO",
    "homepage": "https://github.com/Ljzd-PRO/nonebot-plugin-mystool",
    "tags": [
      {
        "label": "a:onebot",
        "color": "#000000"
      },
      {
        "label": "t:米游社",
        "color": "#66e0ff"
      },
      {
        "label": "t:原神",
        "color": "#faf3c4"
      }
    ],
    "is_official": false
  },
  {
    "module_name": "nonebot_plugin_warframe",
    "project_link": "nonebot-plugin-warframe",
    "name": "星际战甲事件查询",
    "desc": "基于NoneBot的星际战甲事件查询插件",
    "author": "17TheWord",
    "homepage": "https://github.com/17TheWord/nonebot-plugin-warframe",
    "tags": [
      {
        "label": "星际战甲",
        "color": "#ed3f3f"
      },
      {
        "label": "WarFrame",
        "color": "#edea3f"
      }
    ],
    "is_official": false
  },
  {
    "module_name": "ETH_Terminal",
    "project_link": "nonebot2-plugin-eth-terminal",
    "name": "查询ETH合并日期",
    "desc": "矿难！！！！",
    "author": "Sclock",
    "homepage": "https://github.com/Sclock/nonebot2_plugin_eth_terminal",
    "tags": [
      {
        "label": "爬虫",
        "color": "#ea5252"
      },
      {
        "label": "ETH",
        "color": "#5285ea"
      }
    ],
    "is_official": false
  },
  {
<<<<<<< HEAD
    "module_name": "GenshinUID",
    "project_link": "git+https://github.com/KimigaiiWuyi/GenshinUID.git@nonebot2-beta1#egg=GenshinUID",
    "name": "GenshinUID",
    "desc": "原神Uid查询/原神Wiki/米社签到/树脂提醒插件",
    "author": "KimigaiiWuyi",
    "homepage": "https://github.com/KimigaiiWuyi/GenshinUID/tree/nonebot2-beta1",
    "tags": [
      {
        "label": "原神",
        "color": "#8edffb"
=======
    "module_name": "nonebot_plugin_mcqq_server",
    "project_link": "nonebot-plugin-mcqq-server",
    "name": "Minecraft Server 聊天同步",
    "desc": "采用本地读取log信息的方法的Minecraft Server互通消息的插件，mcqq服主版。",
    "author": "KarisAya",
    "homepage": "https://github.com/KarisAya/nonebot_plugin_mcqq_server",
    "tags": [
      {
        "label": "Minecraft",
        "color": "#52ea64"
      },
      {
        "label": "消息互通",
        "color": "#52e5ea"
>>>>>>> 064509f2
      }
    ],
    "is_official": false
  }
]<|MERGE_RESOLUTION|>--- conflicted
+++ resolved
@@ -2643,7 +2643,25 @@
     "is_official": false
   },
   {
-<<<<<<< HEAD
+    "module_name": "nonebot_plugin_mcqq_server",
+    "project_link": "nonebot-plugin-mcqq-server",
+    "name": "Minecraft Server 聊天同步",
+    "desc": "采用本地读取log信息的方法的Minecraft Server互通消息的插件，mcqq服主版。",
+    "author": "KarisAya",
+    "homepage": "https://github.com/KarisAya/nonebot_plugin_mcqq_server",
+    "tags": [
+      {
+        "label": "Minecraft",
+        "color": "#52ea64"
+      },
+      {
+        "label": "消息互通",
+        "color": "#52e5ea"
+      }
+    ],
+    "is_official": false
+  },
+  {
     "module_name": "GenshinUID",
     "project_link": "git+https://github.com/KimigaiiWuyi/GenshinUID.git@nonebot2-beta1#egg=GenshinUID",
     "name": "GenshinUID",
@@ -2654,22 +2672,6 @@
       {
         "label": "原神",
         "color": "#8edffb"
-=======
-    "module_name": "nonebot_plugin_mcqq_server",
-    "project_link": "nonebot-plugin-mcqq-server",
-    "name": "Minecraft Server 聊天同步",
-    "desc": "采用本地读取log信息的方法的Minecraft Server互通消息的插件，mcqq服主版。",
-    "author": "KarisAya",
-    "homepage": "https://github.com/KarisAya/nonebot_plugin_mcqq_server",
-    "tags": [
-      {
-        "label": "Minecraft",
-        "color": "#52ea64"
-      },
-      {
-        "label": "消息互通",
-        "color": "#52e5ea"
->>>>>>> 064509f2
       }
     ],
     "is_official": false
